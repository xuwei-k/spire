package spire.algebra

trait Group[A] extends Monoid[A] {
  def inverse(a: A): A
}

object Group {
  def apply[A](implicit ev: Group[A]) = ev
}

<<<<<<< HEAD
class AdditiveGroup[A:Ring] extends Group[A] {
  private val ring = implicitly[Ring[A]]
=======
class AdditiveGroup[A](implicit ring:Ring[A]) extends Group[A] {
>>>>>>> ae7bc35a
  def identity = ring.zero
  def inverse(a: A): A = ring.negate(a)
  def op(x:A, y:A) = ring.plus(x, y)
}

class MultiplicativeGroup[A](implicit field:Field[A]) extends Group[A] {
  def identity = field.one
  def inverse(a: A): A = field.div(field.one, a)
  def op(x:A, y:A) = field.times(x, y)
}<|MERGE_RESOLUTION|>--- conflicted
+++ resolved
@@ -8,12 +8,7 @@
   def apply[A](implicit ev: Group[A]) = ev
 }
 
-<<<<<<< HEAD
-class AdditiveGroup[A:Ring] extends Group[A] {
-  private val ring = implicitly[Ring[A]]
-=======
 class AdditiveGroup[A](implicit ring:Ring[A]) extends Group[A] {
->>>>>>> ae7bc35a
   def identity = ring.zero
   def inverse(a: A): A = ring.negate(a)
   def op(x:A, y:A) = ring.plus(x, y)
