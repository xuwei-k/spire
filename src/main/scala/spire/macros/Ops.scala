package spire.macrosk

import scala.reflect.macros.Context

import spire.math._
import spire.algebra._

/**
 * This trait has some nice methods for working with implicit Ops classes.
 */
object Ops {

  /**
   * Given context, this method rewrites the tree to call the desired method
   * with the lhs parameter. We find the symbol which is applying the macro
   * and use its name to determine what method to call.
   *
   * Users write code like:
   *
   *   -x
   *
   * After typing and implicit resolution, we get trees like:
   *   
   *   ringOps[A](x:A)(ev:R[A]).unary_-()
   *
   * and we want to get out:
   *
   *   ev.negate(x:A)
   *
   * So, we need to decompose ringOps[A](x)(ev) to get x and ev, and we need
   * to map "unary_-" into "negate".
   */
  def unop[R](c:Context)():c.Expr[R] = {
    import c.universe._
    val (ev, lhs) = unpack(c)
    c.Expr[R](Apply(Select(ev, findMethodName(c)), List(lhs)))
  }

  def unopWithEv[Ev, R](c:Context)(ev: c.Expr[Ev]): c.Expr[R] = {
    import c.universe._
    val lhs = unpackWithoutEv(c)
    c.Expr[R](Apply(Select(ev.tree, findMethodName(c)), List(lhs)))
  }


  def flip[A, R](c: Context)(rhs: c.Expr[A]): c.Expr[R] = {
    import c.universe._
    val lhs = unpackWithoutEv(c)
    c.Expr[R](Apply(Select(rhs.tree, findMethodName(c)), List(lhs)))
  }

  /**
   * Given context and an expression, this method rewrites the tree to call the
   * "desired" method with the lhs and rhs parameters. We find the symbol which
   * is applying the macro and use its name to determine what method to call.
   *
   * Users write code like:
   *
   *   x + y
   *
   * After typing and implicit resolution, we get trees like:
   *   
   *   ringOps[A](x:A)(ev:R[A]).+(y:A)
   *
   * and we want to get out:
   *
   *   ev.method(x:A, y:A)
   *
   * So, we need to decompose ringOps[A](x)(ev) to get x and ev, and we need
   * to map "+" into "plus".
   */
  def binop[A, R](c:Context)(rhs:c.Expr[A]):c.Expr[R] = {
    import c.universe._
    val (ev, lhs) = unpack(c)
    c.Expr[R](Apply(Select(ev, findMethodName(c)), List(lhs, rhs.tree)))
  }

  /**
   * Like binop, but for right-associative operators (eg. +:).
   */
  def rbinop[A, R](c:Context)(lhs:c.Expr[A]):c.Expr[R] = {
    import c.universe._
    val (ev, rhs) = unpack(c)
    c.Expr[R](Apply(Select(ev, findMethodName(c)), List(lhs.tree, rhs)))
  }

  def binopWithEv[A, Ev, R](c: Context)(rhs: c.Expr[A])(ev:c.Expr[Ev]): c.Expr[R] = {
    import c.universe._
    val lhs = unpackWithoutEv(c)
    c.Expr[R](Apply(Select(ev.tree, findMethodName(c)), List(lhs, rhs.tree)))
  }

  /**
   * Given context, this method pulls 'evidence' and 'lhs' values out of
   * instantiations of implicit -Ops classes. For instance,
   *
   * Given "new FooOps(x)(ev)", this method returns (ev, x).
   */
  def unpack[T[_], A](c:Context) = {
    import c.universe._
    c.prefix.tree match {
      case Apply(Apply(TypeApply(_, _), List(x)), List(ev)) => (ev, x)
      case t => c.abort(c.enclosingPosition,
        "Cannot extract subject of operator (tree = %s)" format t)
    }
  }

  def unpackWithoutEv(c:Context) = {
    import c.universe._
    c.prefix.tree match {
      case Apply(TypeApply(_, _), List(lhs)) => lhs
      case t => c.abort(c.enclosingPosition,
        "Cannot extract subject of operator (tree = %s)" format t)
    }
  }

  /**
   * Provide a canonical mapping between "operator names" used in Ops classes
   * and the actual method names used for type classes.
   *
   * This is an interesting directory of the operators Spire supports. It's
   * also worth noting that we don't (currently) have the capacity to dispatch
   * to two different typeclass-method names for the same operator--typeclasses
   * have to agree to use the same name for the same operator.
   *
   * In general "textual" method names should just pass through to the
   * typeclass... it is probably not wise to provide mappings for them here.
   */
  def findMethodName(c:Context) = {
    val s = c.macroApplication.symbol.name.toString
    val name = s match {
      // Eq (=== =!=)
      case "$eq$eq$eq" => "eqv"
      case "$eq$bang$eq" => "neqv"

      // Order (> >= < <=)
      case "$greater" => "gt"
      case "$greater$eq" => "gteqv"
      case "$less" => "lt"
      case "$less$eq" => "lteqv"

      // Semigroup (|+|)
      case "$bar$plus$bar" => "op"

      // Ring (unary_- + - * **)
      case "unary_$minus" => "negate"
      case "$plus" => "plus"
      case "$minus" => "minus"
      case "$times" => "times"
      case "$times$times" => "pow"

      // EuclideanRing (/~ % /%)
      case "$div$tilde" => "quot"
      case "$percent" => "mod"
      case "$div$percent" => "quotmod"

      // Field (/)
      case "$div" => "div"

      // BooleanAlgebra (^ | & ~)
      case "$up" => "xor"
      case "$bar" => "or"
      case "$amp" => "and"
      case "unary_$tilde" => "complement"

<<<<<<< HEAD
      // everything else
=======
      // VectorSpace
      case "$times$colon" => "timesl"
      case "$colon$times" => "timesr"
      case "$colon$div" => "divr"
      case "$u22C5" => "dot"

>>>>>>> 5fb1f94d
      case s => s
    }
    name
  }
}<|MERGE_RESOLUTION|>--- conflicted
+++ resolved
@@ -163,16 +163,13 @@
       case "$amp" => "and"
       case "unary_$tilde" => "complement"
 
-<<<<<<< HEAD
-      // everything else
-=======
       // VectorSpace
       case "$times$colon" => "timesl"
       case "$colon$times" => "timesr"
       case "$colon$div" => "divr"
       case "$u22C5" => "dot"
 
->>>>>>> 5fb1f94d
+      // everything else
       case s => s
     }
     name
