## Spire User's Guide

This guide explains the architecture, layout, and usage of Spire. Initially,
we will explore some of the basic structures and patterns used by Spire. Then,
we'll look at many of the concrete types that Spire defines. Finally, we'll
peek at some of the advanced or tricky corners of the library.

### Type Classes

Like many Scala libraries, Spire uses type classes to define generic
operations.

For example, `Ring[A]` is a type class that defines many basic operations,
such as `+` and `*` on a type `A`. When using type classes it's important to
try to distinguish the following:

 1. The type class itself (`Ring[A]`). This is often a trait.
 2. Concrete instances of the type class, such as `Ring[Int]`.
 3. Syntax implicits that use the type class to define operators.
 
The methods in these type classes are always given text names (like
`plus`). In some cases these names correspond to symbolic operators:
in the case of `plus`, it corresponds with `+`. When using these type
classes, users have the option of using the symbolic syntax on the
values directly or calling the method on the type class instance:

```scala
import spire.algebra.Ring
import spire.syntax.ring._

def usingSymbols[A: Ring](x: A, y: A): A = x + y
def usingNames[A](x: A, y: A)(implicit r: Ring[A]): A = r.plus(x, y)
```

Some methods (e.g. `sqrt`) do not have corresponding symbols. In those
cases, the method name itself can be used with the values:

```scala
def sqrt[A: NRoot](x: A): A = x.sqrt
```

#### Package Layout

In the case of `Ring[A]`, the type class itself is located in
`spire.algebra`. Except for a few special cases, all of Spire's type
classes can be found in `spire.algebra`.

Type class instances can be found in two different places. For types
defined in Spire, or code that is aware of Spire, type class instances
should be placed in the type's companion object. For example, `UByte`
(an unsigned byte type) has an instance of `Rig[UByte]` contained in
its companion object.

For types defined elsewhere that Spire supports directly (for example
the built-in number types) Spire defines objects in `spire.std` which
contain their instances. So to get all the instances for `Int` you'd
import them from `spire.std.int._`. To get all these "standard
instances" at one go, import `spire.std.any._`. This pattern should
also be used when supporting other number types that are not
Spire-aware.

Finally, syntax implicits are imported from objects in
`spire.syntax`. To get the syntax for `Ring[A]` you'd import
`spire.syntax.ring._`. Again, there is a shortcut package: you can
import `spire.syntax.all._` to get all syntax.

These imports might seem a bit confusing, but they are very useful
when you find a situation where Spire's types or operators conflict
with another library's.  We provide an even more basic import
(`spire.implicits._`) for when you want all instances and all
operators. This is nice when working in the console or experimenting,
and for when you're sure there won't be a conflict.

#### Usage

Most of the time, you'll be using type classes as context bounds. For
instance:

```scala
import spire.algebra._
import spire.std.any._
import spire.syntax.ring._

object Demo {
  def double[A: Ring](x: A): A = x + x
  def triple[A: Ring](x: A): A = x * 3
  println((double(3), triple(4)))
}
```

This code ends up being equivalent to:

```scala
object Demo {
  def double[A](x: A)(implicit ev: Ring[A]): A = ev.plus(x, x)
  def triple[A](x: A)(implicit ev: Ring[A]): A = ev.times(x, ev.fromInt(3))
  println((double(3)(IntAlgebra), triple(4)(IntAlgebra)))
}
```

The `IntAlgebra` type extends `Ring[Int]` and has been imported via
`spire.std.any._`. The implicits providing the binary operators `+`
and `*` (and also the implicit to convert the integer literal into an
`A`) were all imported form `spire.syntax.ring._`. And the `Ring`
context bound is really just sugar for an implicit parameter (the type
class instance).

Hopefully this small example gives you an idea of the basic mechanics
behind Spire's generic math capabilities.

#### Specialization

To achieve speed on-par with direct (non-generic) code, you will need
to use specialization. The good news is that most of Spire's code is
already specialized (and tested for proper performance). The bad news
is that you'll have to annotate all your generic code like so:

```scala
import spire.algebra._
import spire.std.any._
import spire.syntax.ring._

import scala.{specialized => sp}

object Demo {
  def double[@sp A: Ring](x: A): A = x + x
  def triple[@sp A: Ring](x: A): A = x * 3
  println((double(3), triple(4)))
}
```

There are too many gotchas with specialization to list here. But the
(very) short guide to specialization is:

 1. It's much easier to specialize methods.
 2. Calls from generic code into specialized code are not specialized.
 3. Limit specialization to types you'll use via `@sp(Int, Double)`.
 4. Specialization will increase bytecode size by a factor of x2-10.

If you have questions about specialization feel free to ask on the
mailing list. You may notice that some code in Spire is structured in
an unusual way, and often this is to make sure specialization works
properly.

You may find that it's easy to develop generic code without using
specialization first (to keep things simple) and then going back and
adding annotations later if necessary. This helps keep things simple
while you get your code working correctly, and it's a (relatively)
minor change to enable specialization later (as long as you are
consistent).

Of course, if your code is not generic, you can call into Spire's
specialized code without worrying about any of this (and the result
will be unboxed and fast).

### Type Classes

#### Properties

Spire's type classes are often described in terms of properties (or
"laws").  These properties must be true no matter what values are
used.

Here's a brief description of some of the most common properties:

 * *associativity*: `|+|` is associative if `(a |+| b) |+| c` = `a |+| (b |+| c)`.
 * *identity*: `id` is an identity value for `|+|` if `a |+| id` = `a` = `id |+| a`.
 * *inverse*: `|+|` has an `inverse` operation if `a |+| a.inverse` = `id` = `a.inverse |+| a`.
 * *commutativity*: `|+|` is commutative if `a |+| b` = `b |+| a`.

In some cases the operator names are different (e.g. `+`, `*`) but the
properties themselves remain the same.

#### Eq

Spire provides an `Eq[A]` type class to represent type-safe
equality. This allows us to talk about types for which there isn't a
computationally useful notion of equality, and also to avoid
programming errors caused by universal equality.

`Eq[A]` provides two operators

 * `eqv` (`a === b`) equality operator.
 * `neqv` (`a =!= b`) inequality operator (defaults to `!(a === b)`).

Spire requires that `eqv` obey the laws of an equivalence relation, namely:

 * `a === a` (*reflexivity*)
 * if `a === b` then `b === a` (*symmetry*)
 * if `a === b` then `a` is `b` (*anti-symmetry*)
 * if `a === b` and `b === c` then `a === c` (*transitivity*)

The anti-symmetry property may seem confusing. The idea is that if `a === b`
then `a` and `b` must be substitutable for each other, such that for any
expression `f(x)`, `f(a) === f(b)`.

#### Order

Total orderings in Spire are supported by the `Order[A]` type
class. Unlike other ordering type classes
(e.g. `scala.math.Ordering`), this one is specialized to avoid boxing.
`Order[A]` extends `Eq[A]` can be implemented via a single `compare`
method, although it provides all of the following:

 * `eqv` (`a === b`)
 * `neqv` (`a =!= b`)
 * `lt` (`a < b`)
 * `gt` (`a > b`)
 * `lteqv` (`a <= b`)
 * `gteqv` (`a >= b`)
 * `compare` (`a compare b`)
 * `min` (`a min b`)
 * `max` (`a max b`)

Instances of `Order[A]` are required to observe the following
properties:

 * if `a <= b` and `b <= a` then `a === b` (*anti-symmetry*)
 * if `a <= b` and `b <= c` then `a <= c` (*transitivity*)
 * either `a <= b` or `b <= a` (*totality*)

Additionally, total orderings across fields should obey the following
additional laws:

 * if `a <= b` then `(a + c) <= (b + c)` (*O1*)
 * if `zero <= a` and `zero <= b` then `zero <= (a * b)` (*O2*)
 
(These are laws are required by ordered fields.)

In some cases users may need to use (or define) total orderings that
do not follow all these laws, or may break laws required by other
structures. An example would be the lexicographic ordering of complex
numbers, which breaks *O2*.  In these cases, users will need to be
aware of the risks and limit their use to situations where the
particular law is not needed.

#### Signed

Translation-invariant total orders are captured by the `Signed[A]` type class. In
general, the type `A` is equipped with a commutative additive operation `+` and a
zero element `0` (see the definition of commutative rings below). The following
laws hold:

 * if `a <= b` then `a + c <= b + c` (linear order),
 * `signum(x) = -1` if `x < 0`, `signum(x) = 1` if `x > 0`, `signum(x) = 0` otherwise.

If the type `A` is equipped with negative elements `-x`, then we have:

 * `abs(x) = -x` if `x < 0`, or `x` otherwise,

The above laws imply:

 * `abs(a + b) <= abs(a) + abs(b)`

#### PartialOrder

Partial orderings in Spire are supported by the `PartialOrder[A]` type class.
Its implementation differs from `scala.math.PartialOrdering` in two features: `PartialOrder`
is specialized to avoid boxing, and the `partialCompare` method returns a `Double` and
avoids allocation of an `Option[Int]` instance. `PartialOrder[A]` extends `Eq[A]`, and can
be implemented via a single `partialCompare` method, described below. `PartialOrder` provides:

 * `eqv` (`a === b`)
 * `neqv` (`a =!= b`)
 * `lt` (`a < b`)
 * `gt` (`a > b`)
 * `lteqv` (`a <= b`)
 * `gteqv` (`a >= b`)
 * `partialCompare` (`a partialCompare b`)
 * `tryCompare` (`a tryCompare b`)
 * `pmin` (`a pmin b`) -- returns the least element if they can be compared
 * `pmax` (`a pmax b`) -- returns the greatest element if they can be compared

A partial order is defined from a binary relation `<=`, which satisfies the relations:

* `a <= a` (*reflexitivity*)
* if `a <= b` and `b <= a`, then `a === c` (*anti-symmetry*)
* if `a <= b` and `b <= c`, then `a <= c` (*transitivity*)

To compute both `<=` and `>=` at the same time, the method `partialCompare` uses
a `Double` number to encode the result of both comparisons. The truth table is defined as follows:

| `a <= b` |`a >= b` |    `partialCompare(a, b)` |   corresponds to |
|:----:|:------:|:-----:|:-----:|
| `true` |  `true`  |  `0`  |   `a === b`  |
| `false` | `false` | `NaN` | `a` incomparable with `b` |
| `true` | `false` | `-1` | `a < b` |
| `false` | `true` | `1` | `a > b` |

The method `tryCompare` returns maps `-1.0`, `0.0`, `1.0` to `Some(-1)`, `Some(0)`, `Some(1)`,
and `NaN` to `None`, allowing the use of `getOrElse` and higher-order methods, at the price of an
`Option[Int]` allocation.

Instances of `PartialOrder[A]` are required to observe the properties above.

Note that `Order[A]` extends `PartialOrder[A]`, but for pedagogical purposes, `Order[A]` is presented first
in this guide.

#### Groups

The most basic algebraic type classes Spire supports involve a single
associative binary operator (called `op` and represented as `|+|`):

 * `Semigroup[A]` just the associative operator `|+|`, nothing more.
 * `Monoid[A]` a semigroup that also has an identity element `id`.
 * `Group[A]` a monoid that also has an inverse operation (`inverse` or `|-|`).
 * `CSemigroup[A]` a semigroup that is commutative.
 * `CMonoid[A]` a monoid that is commutative.
 * `AbGroup[A]` an "abelian group", a group that is commutative.

Most types have many possible implementations of these types
classes. In these cases Spire requires users to explicitly choose
which implementation they want.

Spire also defines two parallel group hierarchies for *additive* and
*multiplicative* groups. These have the same properties but different
names and symbols. The following list provides the generic, additive,
and multiplicative variants:

 * operator method: `op`, `plus`, `times`
 * operator symbol: `|+|`, `+`, `*`
 * identity name: `id`, `zero`, `one`
 * inverse method: `inverse`, `negate`, `reciprocal`
 * inverse symbol: `inverse`, `-` (unary), `reciprocal`
 * inverse binary operator: `|-|`, `-` (binary), `/`

#### Rings and Fields

Rings are a set together with two binary operation (additive and
multiplicative). Spire defines these by extending the appropriate
additive and multiplicative group traits. The following list roughly
describes the Ring-like type classes Spire provides:

 * `Semiring[A]` provides `+`, `zero`, and `*`.
 * `Rig[A]` provides `+`, `zero`, `*`, and `one`.
 * `Rng[A]` provides commutative `+`, `zero`, `-`, and `*`.
 * `Ring[A]` provides commutative `+`, `zero`, `-`, `*`, and `one`.
 * `CRing[A]` provides commutative `+`, `zero`, `-`, commutative `*`, and `one`.

The following list makes clear how these type classes are defined via
inheritance:

 * `Semiring[A]` extends `AdditiveMonoid[A]` with `MultiplicativeSemigroup[A]`
 * `Rig[A]` extends `Semiring[A]` with `MultiplicativeMonoid[A]`
 * `Rng[A]` extends `Semiring[A]` with `AdditiveAbGroup[A]`
 * `Ring[A]` extends `Rig[A]` with `Rng[A]`
 * `CRing[A]` extends `Ring[A]` with `MultiplicativeCMonoid[A]`

Rings also provide a `pow` method (`**`) for doing repeated multiplication.

<<<<<<< HEAD
#### Commutative ring hierarchy

Commutative rings (also called domains in the literature) have a rich
structure.

Spire focuses on the structures relevant for computational algebra
(GCD rings, Euclidean rings and fields).

 * `GCDRing[A]` extends `CRing[A]`
 * `EuclideanRing[A]` extends `GCDRing[A]`
 * `spire.Field[A]` extends` algebra.Field[A]` with `EuclideanRing[A]`

#### GCDRings

GCD rings define two operations:
=======
#### GCDRings

GCDRings are commutative rings (`CRing[A]`) with existence of a
greatest-common-divisor and least-common-multiple.

Spire's `GCDRing[A]` supports the following operations:
>>>>>>> d16f273d

 * `gcd` (`a gcd b`) find the greatest common divisor of `a` and `b`.
 * `lcm` (`a lcm b`) find the lowest common multiple of `a` and `b`.
 
<<<<<<< HEAD
 obeying the following law:
 
 * `d * m === a * b` for `d = gcd(a, b)` and `m = lcm(a, b)`.
 
Note that the gcd is defined up to a divisible element (unit);
in particular, its sign 
=======
Spire requires these operations to be commutative. Note that fields
have leeway to define the GCD operation. In practice, instances of
`Field[A]` provide either a trivial implementation `gcd(x != 0 , y != 0) == 1`
or a definition that extends the one used for the integer ring
(`gcd(a/b, c/d) == gcd(a, c)/lcm(b, d)`).
>>>>>>> d16f273d

#### EuclideanRings

Spire supports euclidean domains (called `EuclideanRing[A]`). A
<<<<<<< HEAD
euclidean domain is a commutative ring (`CRing[A]`) that also supports
euclidean division. This structure generalizes many useful properties 
of the integers (for instance, quotients and remainders).
=======
euclidean domain is a GCD ring (`GCDRing[A]`) that also supports
euclidean division (e.g. floor division or integer division). This
structure generalizes many useful properties of the integers (for
instance, quotients and remainders, and greatest common divisors).
>>>>>>> d16f273d

Formally, euclidean domains have a *euclidean function* f such that
for any `x` and `y` in `A`, if `y` is nonzero, then there are `q` and
`r` (quotient and remainder) such that `a = b*q + r` and `r = 0` or
`f(r) < f(b)`. For integers, `f` is usually the absolute value
function.

Spire's `EuclideanRing[A]` supports the following operations:

 * `quot` (`a /~ b`) finding the quotient.
 * `mod` (`a % b`) the remainder from the quotient operation.
 * `quotmod` (`a /% b`) combines `quot` and `mod` into one operation.

Spire requires that `b * (a /~ b) + (a % b)` is equivalent to `a`.

On integers, Euclidean quotient and remainder corresponds to
truncated division; however, the sign of the result is a matter
of convention. On rational (or floating-point) numbers, `a /~ b = a / b`
and `a % b = 0` by definition.

#### Fields

Fields are commutative rings with commutative multiplication and
multiplicative inverses for all non-zero elements. Fields generalize
how most people think about rational numbers.

Spire's `Field[A]` supports the following operations:

 * `div` (`a / b`) divide `a` by `b`.
 * `reciprocal` (`a.reciprocal`) the multiplicative inverse of `a`, i.e. `one/a`.

Even though fields sit at the top of the ring hierarchy, there are
many operations which are not provided by fields:

 * equality and ordering (provided by `Eq[A]` and `Order[A]`).
 * square root, and other roots (provided by `NRoot[A]`).
 * sine, cosine, and trigonometric functions (provided by `Trig[A]`).

#### Irrational and Transcendental type classes

Spire supports square roots and fractional powers via
`NRoot[A]`. There are three basic methods available:

 * `sqrt` (`a.sqrt`) finds the square root of `a`
 * `nroot` (`(a nroot k)`) finds the kth root of `a`
 * `fpow` (`(a fpow b)`) takes `a` to the fractional power `b`

Spire does not have any fractional types that can represent irrational
roots exactly. This means that many laws we might like to write about
roots will be weaker than we would like:

 * `a.sqrt` = `(a nroot 2)` = `(a fpow 2.reciprocal)`
 * if `A` can represent `1/k` exactly, then `(a nroot k)` = `(a fpow k.reciprocal)`
 * if `(a nroot k)` is rational, then `(a nroot k).pow(k)` = `a`
 
Approximate types like `Double` and `BigDecimal` have a built-in
precision to which Spire can find roots. Exact types like `Rational`
do not have `NRoot` instances defined by default, but instances can be
instantiated with user-provided precision.

Similarly, Spire supports the Trigonometric functions via
`Trig[A]`. The preceeding caveats about precision apply to these
functions and values as well. The following methods are supported:

  * `e` Euler's number
  * `pi` Ratio of a circle's diameter to its circumference.

  * `exp(a)` Raise `e` to `a`-th power.
  * `expm1(a)` Equivalent to `exp(a) - 1` with less error.
  * `log(a)` Find the natural logarithm of `a` (`r` such that `expr(r)` = `a`)
  * `log1p(a)` Equivalent to `log(1 + a)` but with less error.

  * `sin(a)` Sine: the y-coordinate of the unit circle.
  * `cos(a)` Cosine: the x-coordinate of the unit circle.
  * `tan(a)` Tangent: equivalent to `sin(a) / cos(a)`.

  * `asin(a)` inverse sine function, `asin(sin(a))` = `a`.
  * `acos(a)` inverse cosine function, `acos(cos(a))` = `a`.
  * `atan(a)` inverse tangent function, `atan(tan(a))` = `a`.
  * `atan2(y, x)` like `atan` but returns results in `(-pi, pi]`.

  * `sinh(x)` hyperbolic sine, y-coordinate of the unit hyperbola.
  * `cosh(x)` hyperbolic cosine, x-coordinate of the unit hyperbola.
  * `tanh(x)` hyperbolic tangent, `sinh(a) / cosh(a)`.

  * `toRadians(a)` convert degrees (e.g. `180`) to pi-radians (e.g. `pi`)
  * `toDegrees(a)` convert pi-radians (e.g. `pi/2`) to degrees (e.g. `90`).

Spire is able to calculate trigonometric values (like pi) and
functions (like sine) to arbitrary precision when using
`BigDecimal`. Unlike with `NRoot`, there is no support for creating
`Trig[Rational]` instances with arbitrary precision (although an
instance with `Double` precision can be found in
`spire.optional.rationalTrig`).

#### Modules, VectorSpaces, &co

TODO

### Types

This section attempts to chronicle the existing number types in terms of their
capabilities and problems.

#### Byte, Short, Int, and Long

These built-in integral types are all signed and have a fixed-width (8, 16,
32, and 64 bits respectively). Division with these types is truncated, and
overflow can silently occur when numbers to get too big (or too small).
Division by zero will trigger an exception.

It's worth noting that the JVM does not support operating on `Byte` and
`Short` directly: these operations will usually return `Int`. This can cause
confusion when using type inference, and can also lead to differences between
direct code (where adding bytes produces an int) and generic code (where
adding bytes produces a byte).

#### Float and Double

These fractional types correspond to IEEE-754 floating point (32- and 64-bit
respectively). They contain three sentinel values: positive and negative
infinity and NaN. Large positive and negative quantities will overflow to
their respective infinity value, and division by zero will silently go to
infinity.

Comparison and equality semantics for NaN are tricky (for example NaN == NaN
is false). This also means that there is no total ordering for doubles that
complies with IEEE comparisons. For an alternate `Ordering[Double]` that is
total, see `spire.optional.totalfloat`.

Since floating-point values are approximations of real values, loss of
precision can occur when adding values of different magnitudes. Thus, many
operations are not always associative. Spire assumes that users who work with
`Float` and `Double` are aware of these problems, and provides instances like
`Ring[Double]` even though it will fail to be associative in some cases.

#### BigInt

This integral type is unbounded--it will never overflow (although operations
will get slower and slower as the value gets larger). This is probably one of
the least difficult types to use correctly.

#### BigDecimal

This fractional type is different than the previous floating point values. It
contains a `MathContext` object which specifies a certain number of decimal
digits of precision (34 by default). Results will be rounded to this level of
precision, which also makes this type not associative in some cases (although
with user-specified precision it is easier to avoid cases where this matters).

The math context also defines how values should be rounded. Since this type is
decimal, it can exactly represent any decimal number (unlike a floating point
value) although its math context will need enough digits to do so.

As with floating point, Spire makes a best effort to support this type even
though there may be problems related to precision and rounding. Spire also
provides capabilities which the underlying type lacks, including roots,
fractional powers, and trigonometric methods.

#### Rational

This fractional type represents a rational number, a fraction of two integers
(`n/d`). It is an exact type, although as you might expect it can't represent
irrational numbers without approximating them as rationals. It is unbounded,
although as the fraction becomes larger or more complex, operations will
become slower. Rationals are always stored in simplest form to speed up future
calculations.

This is probably the easiest fractional type to use correctly.

#### SafeLong

This integral type is also unbounded, like `BigInt`. However, it is
more efficient for small values, where it will use a `Long`
instead. There is usually no reason to prefer using a `BigInt` over a
`SafeLong` except to comply with an external API, or in cases where
most values are expected to exceed a long's storage capacity.

#### Natural

This is a simple unbounded, unsigned integral type. It models natural
numbers a as a cons list of digits (each "digit" being a 32-bit
unsigned integer). For relatively small values (32-128 bits) it is
often faster than `SafeLong` or `BigInt`. For larger values it becomes
slower.

The `Natural` type a bit of an odd-ball type at present. However the
fact that it is guaranteed to be non-negative is useful.

#### UByte, UShort, UInt, and ULong

These unsigned integral types are provided by Spire. They have most of
the same operations as their signed counterparts, although they use
unsigned division which is a bit more involved.

They are value classes, so in most cases there should be no extra
overhead when compared with their primitive counterparts. The one
exception is with arrays. `Array[UInt]` will be boxed whereas
`Array[Int]` is not. Since conversions between `UInt` and `Int` only
exit at compile-time, it's easy to work around this issue by storing
`UInt` instances in an `Array[Int]`.

Writing literal unsigned values is slightly more cumbersome than their
signed counterparts (consider `UInt(7)` versus `7`). Spire provides
syntax imports which make these slightly easier to write:

```scala
import spire.syntax.literals._

ui"7" // equivalent to UInt(7)
```

#### FixedPoint

This value class uses a `Long` with an implicit denominator. The type
itself doesn't contain information about the denominator. Instead, an
implicit `FixedScale` instance is required to provide that context
when necessary (for instance, during multiplication). Like the
previous unsigned values, fixed point values will not be boxed in most
cases.

This type is designed to solve a specific type of problem and should
only be used in situations where a large number of rational numbers
with the same denominator are needed, and efficiency is very
important.

#### Complex[A] and Quanternion[A]

These generic types represent complex numbers (`x + yi`) and
quaternions (`w + xi + xj + zk`) respectively. They can be
parameterized with any fractional type `A` which has a `Field[A]`,
`NRoot[A]`, and `Trig[A]`. In general these values are as exact as
their underlying `A` values are, although in some cases approximate
results are necessarily returned (in cases where roots or trigonometry
functions are used).

These types are specialized, so most operations should be quite fast
and not cause unnecessary boxing. However, these types use more memory
than a non-generic complex number based on `Double` values would, and
are a bit slower.

#### Number

This is a boxed number type that approximates the semantics of numbers
in a dynamically-typed numeric tower (like Scheme or Python). There
are four subtypes of `Number`, based on `SafeLong`, `Double`,
`BigDecimal`, and `Rational`. Combining two numbers will always return
a number of the highest precision.

`Number` is a good choice for users who want simple and correct
numbers. The type keeps operations as safe as possible, while
providing access to all operators and methods.

#### Interval[A]

Interval supports arithmetic across a range of possible `A`
values. This can be thought of as representing uncertainty about a
single, actual value, or as operating on the entire set of values
simultaneously. Any type that has an `Order[A]` can be used in an
interval, although most arithmetic operations will require additional
type classes (ranging from `AdditiveSemigroup[A]` for `+` to
`Field[A]` for `/`).

Intervals may be unbounded on either side, and bounds can be open or
closed.  (An interval includes closed boundaries, but not open
boundaries). Here are some string representations of various
intervals:

 * `[3, 6]` the set of values between 3 and 6 (including both).
 * `(2, 4)` the set of values between 2 and 4 (excluding both).
 * `(1, 2]` half-open set, including 1 but not 2.
 * `(-∞, 5)` the set of values less than 5.

Intervals model continuous spaces, even if the type A is discrete. So
for instance when `(3, 4)` is an `Interval[Int]` it is not considered
"empty" , even though there are no `Int` values between 3 and 4. This
is because we can multiply the interval by 2 to get `(6, 8)` which is
clearly not empty. The underlying continuous interval contains values
which when multiplied by a scalar become valid `Int` values.

#### Polynomial[C]

Currently Spire supports univariate polynomials. These are polynomials
with a single variable (e.g. *x*) with the following structure:

```
c0 + (c1 * x^1) + (c2 * x^2) + ... + (cn * x^n)
```

The coefficients (`c0` through `cn`) are values of the type `C`, and
the exponents (`1` through `n`) are `Int` values (this does mean that
Spire's implementation only supports polynomials whose exponents are
less than 2147483648).

Like interval, arithmetic on polynomials is accomplished using type
classes for `C`, such as `Semiring[C]`. With the right type classes,
polynomials can support all the arithmetic operations covered by
euclidean rings, but not fields. Division and reciprocal operations
are impossible because polynomials do not support fractional or
negative exponents. Polynomials also support `interval`, `derivative`,
and other operations.

Spire does support a convenient syntax for literal polynomials. By
importing `spire.syntax.literals._` (or just `spire.implicits._`) you
can use the `poly` string interpolator to create
`Polynomial[Rational]` instances:

```scala
import spire.syntax.literals._
poly"3x^2 - 5x + 1"
poly"5/4x^6 - 7x - 2"
poly"1.2x^3 - 6.1x^2 + 9x - 3.33"
```

Spire actually supports two types of polynomials: dense and
sparse. For most simple polynomials used in these examples, you'll
probably want dense polynomials. However, in cases where your
polynomials have a few terms with very large exponents the sparse
implementation will be more efficient. In any case, the underlying
representation is an implementation detail and both types support the
same operations (and can interoperate).

#### Algebraic

The `Algebraic` type is an implementation of a number for "Exact
Geometric Computation". It represents algebraic numbers using an AST
of the operations performed on it. `Algebraic` numbers can be compared
accurately and exactly. This means that if we have two numbers `a` and
`b`, then `a compare b` is always correct, regardless of whether they
are irrational or incredibly close to each other. They are suitable
for use in algorithms that use square- or n-roots and rely on sign
tests and numeric comparison to work correctly.

On top of exact comparisons/sign tests, `Algebraic` is able to
approximate itself to any desired precision, after the fact. This
works for both absolute approximations, such as `x +/- 0.00001`, or
relative approximations, such as `x.toBigDecimal(new MathContext(10000))`.

Because `Algebraic` can represent algebraic numbers (note: we are adding
support for polynomial roots, not just n-roots), they have a wider range
than `Rational`. However, whereas `Rational` represents numbers exactly,
`Algebraic` can only compare exactly. They also sacrifice performance to
achieve this, and so are not suitable for use where you need performance
and can tolerate a certain amount of error.

#### Real

`Real` stands for "computable real". Spire's `Real` implementation is
based on ERA, written in Haskell by David Lester. Computable real
numbers are those which can be computed (i.e. approximated) to any
desired precision. Unlike `Double` and `BigDecimal`, `Real` values are
not stored as approximations, but rather as a function from a desired
precision to the closest approximate value.

If we have an instance `x` of `Real` which approximates a real number
*r*, this means that for any precision *p* (in bits), our instance
will produce an *x* such that *x/2^p* is the closest rational value to
*r*. Translated into Scala, this means that `x.apply(p)` returns a
`SafeLong` value `x`, such that `Rational(x, SafeLong(2).pow(p))` is a
best approximation for *r*.

Spire represents two types of `Real` values: `Exact` and
`Inexact`. The former are rational values for which we have an
existing instance of `Rational`, and are inexpensive to work with. The
latter are functions for approximating (potentially) irrational
values, are lazily evaluated and memoized, and can potentially be very
expensive to compute.

As with `Rational` values, operations on `Real` values are able to
obey the relevant algebraic identities. But unlike `Rational`, `Real`
supports roots and trigonometric functions. Furthermore, important
trig identities are also preserved:

```scala
import Real.{sin, cos}
def circle(a: Real): Real = (cos(a).pow(2) + sin(a).pow(2)).sqrt
// will return Real(1) no matter what value is provided
```

One interesting consequence of the design of computable real numbers
is non-continuous operations (such as sign tests, comparisons, and
equality) cannot be performed exactly. If `x.apply(p)` returns `0`,
there is no way to know whether the value is actually zero, or just a
very small value (either positive or negative!) which is approximately
zero at this precision. Similarly, it's not possible to say that `x`
is equal to `y`, but only that they are equivalent (or not) at a given
precision.

Spire currently bakes in a "default" precision to use with these kinds
of methods. Furthermore, these methods will always work with `Exact`
values: the issues only arise when using `Inexact` values. Given that
the alternative to using `Real` is to use another approximate type,
providing approximate comparisons and equality seems like a reasonable
compromise.

### Which number types should I use?

Spire provides many number types, and it is not always obvious what their
relative merits are. This section explains the distinctions between them, and
may help you decide which numeric representation(s) to use.

There is usually a tension between numbers that have correctness caveats (like
possible overflow or precision issues) and numbers that have performance
caveats (like extra allocations and/or slower code). Spire provides a wide
range of numeric types that should address most needs.

#### Natural numbers (unsigned, whole-value numbers)

For non-negative numbers, the safe type to use is `Natural`. It is quite fast
when representing small-ish numbers (128-bits or less), but has no upper bound
on the values it can represent. However, its unique cons-structure means that
for very large values `BigInt` and `SafeLong` may be faster. Since it only
supports non-negative values, subtraction is non-total (and may throw an
exception).

If your values are guaranteed to be small (or you are prepared to detect
truncation), you can use `UByte` (8-bit), `UShort` (16-bit), `UInt` (32-bit),
or `ULong` (64-bit), depending on how much space you need. These types have
the same unsigned semantics as unsigned types in languages like C. These types
are not boxed, although care must be used with arrays (like any value class).

#### Integer numbers (signed, whole-value numbers)

There are two safe types that can be used with integer values: `SafeLong` and
`BigInt`. Both support arbitrarily large values, as well as the usual
semantics for things like integer division (`quot`). The former (`SafeLong`)
performs much better for values that can be represented with a `Long` (e.g.
64-bit or less), and is a good default choice. When dealing with values that
are mostly or entirely very large, `BigInt` may be a bit faster.

Like the unsigned case, you can use `Byte` (8-bit), `Short` (16-bit), `Int`
(32-bit), or `Long` (64-bit) to handle cases where your values are small, or
where you want to avoid allocations and will handle truncation issues
yourself. These types are provided by Scala (and ultimately the JVM) and will
not cause object allocations.

#### Fractional numbers (numbers that can be divided)

There are many different fractional flavors, which support various trade-offs
between expressive power, precision, and performance.

Fractional types come in two basic flavors: precise or imprecise. Imprecise
types (like `Double`) will accumulate error and are not associative in some
cases (meaning that `(x + y) + z` may produce different results than `x + (y +
z)`). These types are often faster than precise types but can be risky to use.

Precise numbers make stronger precision guarantees, but at the cost of
performance or expressiveness. They are often a bit slower, and may restrict
the operations they support (to preserve guarantees about precision).

##### Precise types

The most powerful precise type is `Real`. It represents computable real
numbers, and supports all the operations you would expect, including roots and
trigonometry. However, irrational values (like `Real(2).sqrt` or `Real.pi`)
are represented via functions from precision to approximations. This means
that in some situations this type might be too slow, or use too much memory.
Additionally, operations requiring comparison or equality tests can only be
approximately computed. However, this type should never accumulate error, so
your results will always be correctly approximated to whatever precision you
need.

The next precise type is `Algebraic`. This type supports all rational values
as well as roots. However, it cannot represent transcendental values like "pi",
making its values a subset of `Real`'s. Unlike `Real`, this type is able to do
exact sign tests (and thus, equality tests and comparisons). Due to the ASTs
`Algebraic` uses to represent expressions, execution may be slow and involve
lots of allocations.

Finally there is `Rational`. This type represents values as irreducible
fractions (e.g. `n/d`). `Rational` cannot represent irrational values (such as
roots), but efficiently implements all operations on rational values. This
type has the fewest performance "gotchas", although obviously fractions with
large numerators or denominators will take longer to operate on.

##### Imprecise types

These types are more efficient than the precise types, but require care and
analysis to ensure that results are correct and sufficiently accurate.

The imprecise type with the most potential precision is `BigDecimal` which is
provided by Scala. This number approximates real values to a number of decimal
(base-10) digits (by default 34). Unlike floating point values, this type has
an exact representation of values like `0.111110`, and the user can use
`java.math.MathContext` to configure how much precision is used. Even so, the
type is still subject to accumulated rounding error, and thus is not truly
associative.

Next come `Float` and `Double`, the built-in 32- and 64-bit floating-point
implementations on the JVM. The pitfalls of using floating-point values are
well-known (and documented elsewhere) but these types are very fast.

Finally, Spire supports the experimental `FixedPoint` class. This value class
uses unboxed `Long` values to represent fractions in terms of user-specified
denominator (supplied via an implicit `FixedScale` instance). This is a very
special-purpose type to be used in cases where floating-point approximations
have problems and unboxed values are required. You should avoid this type
unless your applications has a known, specific need for fixed-point
arithmetic.

#### Other types

The other numeric and pseudo-numeric types (like `Polynomial`, `Interval`,
`Complex`, and `Quaternion`) each implement specific functionality, so there
should be less confusion about which type to use. The sections describing
these types explain their properties and trade-offs.

### Pseudo-Random Number Generators, Distributions, etc

Since Spire tries to make number types more pluggable in Scala code, it only
makes sense that we'd want to allow users to easily generate a wide variety of
number types using pluggable PRNGs. The `spire.random` package contains random
number generators appropriate to many different tasks, as well as a functional
interface to creating uniform distributions of values.

#### Pseudo-Random Number Generators

**This section needs revising! Immutable generators have been replaced
by the `Random[A]` monad, and the package structure has changed a bit!**

Spire supports two types of PRNGs: mutable and immutable.

The `mutable.Generator` trait represents a PRNG strategy. Using
uniformly-generated `Int` or `Long` values it can generate random values,
arrays of values, and so on. Defining a generator is relatively easy (for a
very simple example see `Lcg64`).

By default, generators are not threadsafe. A synchronized generator can be
created from an unsynchronized one via the `sync` method. Generators can be
copied, and their seeds can be saved and restored. This allows users to create
deterministic streams of values by using the same seed. In general, it is
preferred for users to create and use their own generators as opposed to
relying on a single generator across threads.

Although the `mutable.Generator` trait itself only provides low-level methods
like `nextInt`, it can produce values of any type using the `Dist[A]` type
class, which will be discussed in the next section.

The `immutable.Generator` trait is similar to `mutable.Generator`, although
the state it stores is immutable. Each time a number is generated a new
generator is returned as well, which allows these generators to be used in a
pure-functional context. The same `Dist[A]` instances that would be used with
a mutable generator are also applicable here.

#### Creation random values with Dist[A]

The `Dist[A]` type class represents a strategy for generating a
distribution of `A` values given a `Generator` instance. `Dist[A]`
makes no guarantee as to how the `A` values are distributed (for
instance, it may always return the same value). Users who are
interested in particular distributions should use the `Uniform[A]`,
`Gaussian[A]`, and `Exponential[A]` traits to generate `Dist[A]`
instances that correspond to their needs.

The `Dist[A]` objects themselves are immutable and are powered by
generators (both mutable and immutable). They can be transformed via
`map`, `flatMap`, and other combinators. Given the appropriate
structure on `A`, `Dist[A]` instances can also be operated on as if
they were value.

#### Distributions

Currently, `spire.random` provides `Uniform[A]`, `Gaussian[A]`, and
`Exponential[A]` type classes which given appropriate parameters can
produce `Dist[A]` instances. Since most types have a (approximately)
infinite number of possible values, bounds and other constraints need
to be put on these types before we can usefully talk about (or
implement) probability distributions in Spire.

 * Given `min` and `max`, a `Uniform[A]` instance can produce a
   uniformly-distributed `Dist[A]` instance.

 * Given `mean` and `stdDev`, a `Gaussian[A]` instance can produce a
   `Dist[A]` whose values are distributed according to the desired
   gaussian distribution.

 * Given `rate`, a `Gaussian[A]` instance can produce a `Dist[A]`
   whose values are distributed according to the desired exponential
   distribution.<|MERGE_RESOLUTION|>--- conflicted
+++ resolved
@@ -348,7 +348,6 @@
 
 Rings also provide a `pow` method (`**`) for doing repeated multiplication.
 
-<<<<<<< HEAD
 #### Commutative ring hierarchy
 
 Commutative rings (also called domains in the literature) have a rich
@@ -363,47 +362,34 @@
 
 #### GCDRings
 
-GCD rings define two operations:
-=======
-#### GCDRings
-
 GCDRings are commutative rings (`CRing[A]`) with existence of a
 greatest-common-divisor and least-common-multiple.
 
 Spire's `GCDRing[A]` supports the following operations:
->>>>>>> d16f273d
 
  * `gcd` (`a gcd b`) find the greatest common divisor of `a` and `b`.
  * `lcm` (`a lcm b`) find the lowest common multiple of `a` and `b`.
  
-<<<<<<< HEAD
  obeying the following law:
  
  * `d * m === a * b` for `d = gcd(a, b)` and `m = lcm(a, b)`.
  
 Note that the gcd is defined up to a divisible element (unit);
 in particular, its sign 
-=======
+
 Spire requires these operations to be commutative. Note that fields
 have leeway to define the GCD operation. In practice, instances of
 `Field[A]` provide either a trivial implementation `gcd(x != 0 , y != 0) == 1`
 or a definition that extends the one used for the integer ring
 (`gcd(a/b, c/d) == gcd(a, c)/lcm(b, d)`).
->>>>>>> d16f273d
 
 #### EuclideanRings
 
 Spire supports euclidean domains (called `EuclideanRing[A]`). A
-<<<<<<< HEAD
-euclidean domain is a commutative ring (`CRing[A]`) that also supports
-euclidean division. This structure generalizes many useful properties 
-of the integers (for instance, quotients and remainders).
-=======
 euclidean domain is a GCD ring (`GCDRing[A]`) that also supports
 euclidean division (e.g. floor division or integer division). This
 structure generalizes many useful properties of the integers (for
 instance, quotients and remainders, and greatest common divisors).
->>>>>>> d16f273d
 
 Formally, euclidean domains have a *euclidean function* f such that
 for any `x` and `y` in `A`, if `y` is nonzero, then there are `q` and
