--- conflicted
+++ resolved
@@ -72,15 +72,10 @@
 private[math] class RationalIsFractional extends Fractional[Rational]
     with RationalIsField
     with RationalApproximateNRoot
-<<<<<<< HEAD
-    with ConvertableFromRational with ConvertableToRational
-    with RationalIsReal with Serializable {
-=======
     with ConvertableFromRational
     with ConvertableToRational
     with RationalIsReal
     with Serializable {
->>>>>>> 6b243613
   override def fromInt(n: Int): Rational = Rational(n)
   override def fromDouble(n: Double): Rational = Rational(n)
   override def fromBigInt(n: BigInt): Rational = Rational(n)
