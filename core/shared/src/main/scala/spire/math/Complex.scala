package spire
package math

import spire.algebra._

import spire.syntax.field._
import spire.syntax.isReal._
import spire.syntax.nroot._
import spire.syntax.order._

import scala.math.{ScalaNumber, ScalaNumericConversions}

object Complex extends ComplexInstances {
  def i[@sp(Float, Double) T](implicit T: Rig[T]): Complex[T] =
    new Complex(T.zero, T.one)

  def one[@sp(Float, Double) T](implicit T: Rig[T]): Complex[T] =
    new Complex(T.one, T.zero)

  def zero[@sp(Float, Double) T](implicit T: Semiring[T]): Complex[T] =
    new Complex(T.zero, T.zero)

  def fromInt[@sp(Float, Double) T](n: Int)(implicit f: Ring[T]): Complex[T] =
    new Complex(f.fromInt(n), f.zero)

  implicit def intToComplex(n: Int): Complex[Double] = new Complex(n.toDouble, 0.0)
  implicit def longToComplex(n: Long): Complex[Double] = new Complex(n.toDouble, 0.0)
  implicit def floatToComplex(n: Float): Complex[Float] = new Complex(n, 0.0F)
  implicit def doubleToComplex(n: Double): Complex[Double] = new Complex(n, 0.0)

  implicit def bigIntToComplex(n: BigInt): Complex[BigDecimal] =
    bigDecimalToComplex(BigDecimal(n))

  implicit def bigDecimalToComplex(n: BigDecimal): Complex[BigDecimal] = {
    implicit val mc = n.mc
    new Complex(n, BigDecimal(0))
  }

  def polar[@sp(Float, Double) T: Field: Trig](magnitude: T, angle: T): Complex[T] =
    new Complex(magnitude * Trig[T].cos(angle), magnitude * Trig[T].sin(angle))

  def apply[@sp(Float, Double) T: Semiring](real: T): Complex[T] =
    new Complex(real, Semiring[T].zero)

  def rootOfUnity[@sp(Float, Double) T](n: Int, x: Int)(implicit f: Field[T], t: Trig[T], r: IsReal[T]): Complex[T] = {
    if (x == 0) return one[T]

    if (n % 2 == 0) {
      if (x == n / 2) return -one[T]
      if (n % 4 == 0) {
        if (x == n / 4) return i[T]
        if (x == n * 3 / 4) return -i[T]
      }
    }

    polar(f.one, (t.pi * 2 * x) / n)
  }

  def rootsOfUnity[@sp(Float, Double) T](n: Int)(implicit f: Field[T], t: Trig[T], r: IsReal[T]): Array[Complex[T]] = {
    val roots = new Array[Complex[T]](n)
    var sum = one[T]
    roots(0) = sum

    val west = if (n % 2 == 0) n / 2 else -1
    val north = if (n % 4 == 0) n / 4 else -1
    val south = if (n % 4 == 0) 3 * n / 4 else -1

    var x = 1
    val last = n - 1
    while (x < last) {
      val c = x match {
        case `north` => i[T]
        case `west` => -one[T]
        case `south` => -i[T]
        case _ => polar(f.one, (t.pi * 2 * x) / n)
      }
      roots(x) = c
      sum += c
      x += 1
    }

    roots(last) = zero[T] - sum
    roots
  }
}

@SerialVersionUID(0L)
final case class Complex[@sp(Float, Double) T](real: T, imag: T)
    extends ScalaNumber with ScalaNumericConversions with Serializable { lhs =>

  import spire.syntax.order._

  /**
   * This implements sgn(z), which (except for z=0) observes:
   *
   * `sgn(z) = z / abs(z) = abs(z) / z`
   */
  def complexSignum(implicit f: Field[T], n: NRoot[T], s: Signed[T]): Complex[T] =
    if (isZero) this else this / abs

<<<<<<< HEAD
  def abs(implicit f: Field[T], n: NRoot[T], s: Signed[T]): T = // TODO why hypot(real, imag) makes test fail
=======
  def abs(implicit f: Field[T], n: NRoot[T], s: Signed[T]): T =
>>>>>>> 278b5569
    (real * real + imag * imag).sqrt

  def arg(implicit f: Field[T], s: Signed[T], t: Trig[T]): T =
    if (isZero) f.zero else t.atan2(imag, real)

  def norm(implicit f: Field[T], n: NRoot[T], s: Signed[T]): T = hypot(real, imag)

  def conjugate(implicit f: Rng[T]): Complex[T] = new Complex(real, -imag)

  def asTuple: (T, T) = (real, imag)
  def asPolarTuple(implicit f: Field[T], n: NRoot[T], s: Signed[T], t: Trig[T]): (T, T) = (abs, arg)

  def isZero(implicit s: Signed[T]): Boolean = real.isSignZero && imag.isSignZero
  def isImaginary(implicit s: Signed[T]): Boolean = real.isSignZero
  def isReal(implicit s: Signed[T]): Boolean = imag.isSignZero

  def eqv(b: Complex[T])(implicit o: Eq[T]): Boolean = real === b.real && imag === b.imag
  def neqv(b: Complex[T])(implicit o: Eq[T]): Boolean = real =!= b.real || imag =!= b.imag

  def unary_-(implicit r: Rng[T]): Complex[T] = new Complex(-real, -imag)

  def +(rhs: T)(implicit r: Semiring[T]): Complex[T] = new Complex(real + rhs, imag)
  def -(rhs: T)(implicit r: Rng[T]): Complex[T] = new Complex(real - rhs, imag)
  def *(rhs: T)(implicit r: Semiring[T]): Complex[T] = new Complex(real * rhs, imag * rhs)
  def /(rhs: T)(implicit r: Field[T]): Complex[T] = new Complex(real / rhs, imag / rhs)

    /* TODO: does it make sense?
  // TODO: instead of floor should be round-toward-zero

  def /~(rhs: T)(implicit f: Field[T], o: IsReal[T]): Complex[T] = (this / rhs).floor
  def %(rhs: T)(implicit f: Field[T], o: IsReal[T]): Complex[T] = this - (this /~ rhs) * rhs
  def /%(rhs: T)(implicit f: Field[T], o: IsReal[T]): (Complex[T], Complex[T]) = {
    val q = this /~ rhs
    (q, this - q * rhs)
  }
     */

  def **(e: T)(implicit f: Field[T], n: NRoot[T], t: Trig[T], o: IsReal[T]): Complex[T] = this pow e
  def pow(e: T)(implicit f: Field[T], n: NRoot[T], t: Trig[T], o: IsReal[T]): Complex[T] =
    if (e.isSignZero) {
      Complex.one[T]
    } else if (this.isZero) {
      if (e < f.zero)
        throw new Exception("raising 0 to negative/complex power")
      Complex.zero[T]
    } else {
      Complex.polar(abs fpow e, arg * e)
    }

  def +(b: Complex[T])(implicit r: Semiring[T]): Complex[T] =
    new Complex(real + b.real, imag + b.imag)

  def -(b: Complex[T])(implicit r: Rng[T]): Complex[T] =
    new Complex(real - b.real, imag - b.imag)

  def *(b: Complex[T])(implicit r: Rng[T]): Complex[T] =
    new Complex(real * b.real - imag * b.imag, imag * b.real + real * b.imag)

  def /(b: Complex[T])(implicit f: Field[T], s: Signed[T]): Complex[T] = {
    val abs_breal = b.real.abs
    val abs_bimag = b.imag.abs

    if (abs_breal >= abs_bimag) {
      if (abs_breal === f.zero) throw new Exception("/ by zero")
      val ratio = b.imag / b.real
      val denom = b.real + b.imag * ratio
      new Complex((real + imag * ratio) / denom, (imag - real * ratio) / denom)

    } else {
      if (abs_bimag === f.zero) throw new Exception("/ by zero")
      val ratio = b.real / b.imag
      val denom = b.real * ratio + b.imag
      new Complex((real * ratio + imag) / denom, (imag * ratio - real) /denom)
    }
  }

    /* TODO: does it make sense?
  def /~(b: Complex[T])(implicit f: Field[T], o: IsReal[T]): Complex[T] = {
    val d = this / b
    new Complex(d.real.floor, d.imag.floor)
  }

  def %(b: Complex[T])(implicit f: Field[T], o: IsReal[T]): Complex[T] = this - (this /~ b) * b

  def /%(b: Complex[T])(implicit f: Field[T], o: IsReal[T]): (Complex[T], Complex[T]) = {
    val q = this /~ b
    (q, this - q * b)
  }
     */

  def **(b: Int)(implicit f: Field[T], n: NRoot[T], t: Trig[T], o: IsReal[T]): Complex[T] = pow(b)

  def nroot(k: Int)(implicit f: Field[T], n: NRoot[T], o: Order[T], s: Signed[T], t: Trig[T]): Complex[T] =
    if (isZero) Complex.zero else pow(Complex(f.fromInt(k).reciprocal, f.zero))

  def pow(b: Int)(implicit f: Field[T], n: NRoot[T], s: Signed[T], t: Trig[T]): Complex[T] =
    if (isZero) Complex.zero else Complex.polar(abs.pow(b), arg * b)

  def **(b: Complex[T])(implicit f: Field[T], n: NRoot[T], o: Order[T], s: Signed[T], t: Trig[T]): Complex[T] = pow(b)

  def pow(b: Complex[T])(implicit f: Field[T], n: NRoot[T], o: Order[T], s: Signed[T], t: Trig[T]): Complex[T] =
    if (b.isZero) {
      Complex.one[T]
    } else if (this.isZero) {
      if (b.imag =!= f.zero || b.real < f.zero)
        throw new Exception("raising 0 to negative/complex power")
      Complex.zero[T]
    } else if (b.imag =!= f.zero) {
      val len = (abs fpow b.real) / t.exp(arg * b.imag)
      val phase = arg * b.real + t.log(abs) * b.imag
      Complex.polar(len, phase)
    } else {
      Complex.polar(abs fpow b.real, arg * b.real)
    }

  // we are going with the "principal value" definition of Log.
  def log(implicit f: Field[T], n: NRoot[T], t: Trig[T], s: Signed[T]): Complex[T] = {
    if (isZero) throw new IllegalArgumentException("log(0) undefined")
    new Complex(t.log(abs), arg)
  }

  def sqrt(implicit f: Field[T], n0: NRoot[T], s: Signed[T]): Complex[T] = {
    if (isZero) {
      Complex.zero[T]
    } else {
      val two = f.fromInt(2)
      val a = ((abs + real.abs) / two).sqrt
      imag.signum match {
        case 0 =>
          if (real < f.zero) Complex(f.zero, a) else Complex(a, f.zero)
        case n =>
          val b = ((abs - real.abs) / two).sqrt
          if (n < 0) Complex(a, -b) else Complex(a, b)
      }
    }
  }

  def floor(implicit o: IsReal[T]): Complex[T] = new Complex(real.floor, imag.floor)
  def ceil(implicit o: IsReal[T]): Complex[T] = new Complex(real.ceil, imag.ceil)
  def round(implicit o: IsReal[T]): Complex[T] = new Complex(real.round, imag.round)

  // acos(z) = -i*(log(z + i*(sqrt(1 - z*z))))
  def acos(implicit f: Field[T], n: NRoot[T], t: Trig[T], s0: Signed[T]): Complex[T] = {
    val z2 = this * this
    val s = new Complex(f.one - z2.real, -z2.imag).sqrt
    val l = new Complex(real + s.imag, imag + s.real).log
    new Complex(l.imag, -l.real)
  }

  // asin(z) = -i*(log(sqrt(1 - z*z) + i*z))
  def asin(implicit f: Field[T], n: NRoot[T], t: Trig[T], s0: Signed[T]): Complex[T] = {
    val z2 = this * this
    val s = new Complex(f.one - z2.real, -z2.imag).sqrt
    val l = new Complex(s.real + -imag, s.imag + real).log
    new Complex(l.imag, -l.real)
  }

  // atan(z) = (i/2) log((i + z)/(i - z))
  def atan(implicit f: Field[T], r: NRoot[T], t: Trig[T], s0: Signed[T]): Complex[T] = {
    val n = new Complex(real, imag + f.one)
    val d = new Complex(-real, f.one - imag)
    val l = (n / d).log
    new Complex(l.imag / f.fromInt(-2), l.real / f.fromInt(2))
  }

  // exp(a+ci) = (exp(a) * cos(c)) + (exp(a) * sin(c))i
  def exp(implicit f: Field[T], t: Trig[T]): Complex[T] =
    new Complex(t.exp(real) * t.cos(imag), t.exp(real) * t.sin(imag))

  // sin(a+ci) = (sin(a) * cosh(c)) + (cos(a) * sinh(c))i
  def sin(implicit f: Field[T], t: Trig[T]): Complex[T] =
    new Complex(t.sin(real) * t.cosh(imag), t.cos(real) * t.sinh(imag))

  // sinh(a+ci) = (sinh(a) * cos(c)) + (cosh(a) * sin(c))i
  def sinh(implicit f: Field[T], t: Trig[T]): Complex[T] =
    new Complex(t.sinh(real) * t.cos(imag), t.cosh(real) * t.sin(imag))

  // cos(a+ci) = (cos(a) * cosh(c)) - (sin(a) * sinh(c))i
  def cos(implicit f: Field[T], t: Trig[T]): Complex[T] =
    new Complex(t.cos(real) * t.cosh(imag), -t.sin(real) * t.sinh(imag))

  // cosh(a+ci) = (cosh(a) * cos(c)) + (sinh(a) * sin(c))i
  def cosh(implicit f: Field[T], t: Trig[T]): Complex[T] =
    new Complex(t.cosh(real) * t.cos(imag), t.sinh(real) * t.sin(imag))

  // tan(a+ci) = (sin(a+a) + sinh(c+c)i) / (cos(a+a) + cosh(c+c))
  def tan(implicit f: Field[T], t: Trig[T]): Complex[T] = {
    val r2 = real + real
    val i2 = imag + imag
    val d = t.cos(r2) + t.cosh(i2)
    new Complex(t.sin(r2) / d, t.sinh(i2) / d)
  }

  // tanh(a+ci) = (sinh(a+a) + sin(c+c)i) / (cosh(a+a) + cos(c+c))
  def tanh(implicit f: Field[T], t: Trig[T]): Complex[T] = {
    val r2 = real + real
    val i2 = imag + imag
    val d = t.cos(r2) + t.cosh(i2)
    new Complex(t.sinh(r2) / d, t.sin(i2) / d)
  }

  // junky ScalaNumber stuff
  def floatValue: Float = doubleValue.toFloat
  def doubleValue: Double = anyToDouble(real)
  override def byteValue: Byte = longValue.toByte
  override def shortValue: Short = longValue.toShort
  def intValue: Int = longValue.toInt
  override def longValue: Long = anyToLong(real)

  def underlying: Object = this

  def isWhole: Boolean =
    anyIsZero(imag) && anyIsWhole(real)

  override final def isValidInt: Boolean =
    anyIsZero(imag) && anyIsValidInt(real)

  // important to keep in sync with Quaternion[_]
  override def hashCode: Int =
    if (anyIsZero(imag)) real.##
    else (19 * real.##) + (41 * imag.##) + 97

  // not typesafe, so this is the best we can do :(
  override def equals(that: Any): Boolean = that match {
    case that: Complex[_]    => this === that
    case that: Quaternion[_] =>
      real == that.r && imag == that.i && anyIsZero(that.j) && anyIsZero(that.k)
    case that =>
      anyIsZero(imag) && real == that
  }

  def ===(that: Complex[_]): Boolean =
    real == that.real && imag == that.imag

  def =!=(that: Complex[_]): Boolean =
    !(this === that)

  override def toString: String = s"($real + ${imag}i)"

  def toQuaternion(implicit ev: AdditiveMonoid[T]): Quaternion[T] =
    Quaternion(real, imag, ev.zero, ev.zero)
}


object FloatComplex {
  import FastComplex.{encode}

  final def apply(real: Float, imag: Float): FloatComplex =
    new FloatComplex(encode(real, imag))

  final def apply(real: Double, imag: Double): FloatComplex =
    new FloatComplex(encode(real.toFloat, imag.toFloat))

  def polar(magnitude: Float, angle: Float): FloatComplex =
    new FloatComplex(FastComplex.polar(magnitude, angle))

  final val i: FloatComplex = new FloatComplex(4575657221408423936L)
  final val one: FloatComplex = new FloatComplex(1065353216L)
  final val zero: FloatComplex = new FloatComplex(0L)
}

/**
 * Value class which encodes two floating point values in a Long.
 *
 * We get (basically) unboxed complex numbers using this hack.
 * The underlying implementation lives in the FastComplex object.
 */
class FloatComplex(val u: Long) extends AnyVal {
  override final def toString: String = "(%s+%si)" format (real, imag)

  final def real: Float = FastComplex.real(u)
  final def imag: Float = FastComplex.imag(u)
  final def repr: String = "FloatComplex(%s, %s)" format(real, imag)
  final def abs: Float = FastComplex.abs(u)
  final def angle: Float = FastComplex.angle(u)
  final def conjugate: FloatComplex = new FloatComplex(FastComplex.conjugate(u))
  final def isWhole: Boolean = FastComplex.isWhole(u)
  final def signum: Int = FastComplex.signum(u)
  final def complexSignum: FloatComplex = new FloatComplex(FastComplex.complexSignum(u))
  final def negate: FloatComplex = new FloatComplex(FastComplex.negate(u))

  final def +(b: FloatComplex): FloatComplex = new FloatComplex(FastComplex.add(u, b.u))
  final def -(b: FloatComplex): FloatComplex = new FloatComplex(FastComplex.subtract(u, b.u))
  final def *(b: FloatComplex): FloatComplex = new FloatComplex(FastComplex.multiply(u, b.u))
  final def /(b: FloatComplex): FloatComplex = new FloatComplex(FastComplex.divide(u, b.u))

    /* TODO: does it make sense?
  final def /~(b: FloatComplex): FloatComplex = new FloatComplex(FastComplex.quot(u, b.u))
  final def %(b: FloatComplex): FloatComplex = new FloatComplex(FastComplex.mod(u, b.u))

  final def /%(b: FloatComplex): (FloatComplex, FloatComplex) = FastComplex.quotmod(u, b.u) match {
    case (q, m) => (new FloatComplex(q), new FloatComplex(m))
  }
     */

  final def pow(b: FloatComplex): FloatComplex = new FloatComplex(FastComplex.pow(u, b.u))
  final def **(b: FloatComplex): FloatComplex = pow(b)

  final def pow(b: Int): FloatComplex = new FloatComplex(FastComplex.pow(u, FastComplex(b.toFloat, 0.0F)))
  final def **(b: Int): FloatComplex = pow(b)
}


/**
 * FastComplex is an ugly, beautiful hack.
 *
 * The basic idea is to encode two 32-bit Floats into a single 64-bit Long.
 * The lower-32 bits are the "real" Float and the upper-32 are the "imaginary"
 * Float.
 *
 * Since we're overloading the meaning of Long, all the operations have to be
 * defined on the FastComplex object, meaning the syntax for using this is a
 * bit ugly. To add to the ugly beauty of the whole thing I could imagine
 * defining implicit operators on Long like +@, -@, *@, /@, etc.
 *
 * You might wonder why it's even worth doing this. The answer is that when
 * you need to allocate an array of e.g. 10-20 million complex numbers, the GC
 * overhead of using *any* object is HUGE. Since we can't build our own
 * "pass-by-value" types on the JVM we are stuck doing an encoding like this.
 *
 * Here are some profiling numbers for summing an array of complex numbers,
 * timed against a concrete case class implementation using Float (in ms):
 *
 *  size | encoded |  class
 *    1M |     5.1 |    5.8
 *    5M |    28.5 |   91.7
 *   10M |    67.7 |  828.1
 *   20M |   228.0 | 2687.0
 *
 * Not bad, eh?
 */
object FastComplex {
  import java.lang.Math.{atan2, cos, sin}

  // note the superstitious use of @inline and final everywhere

  final def apply(real: Float, imag: Float): Long = encode(real, imag)
  final def apply(real: Double, imag: Double): Long = encode(real.toFloat, imag.toFloat)

  // encode a float as some bits
  @inline final def bits(n: Float): Int = java.lang.Float.floatToIntBits(n)

  // decode some bits into a float
  @inline final def bits(n: Int): Float = java.lang.Float.intBitsToFloat(n)

  // get the real part of the complex number
  @inline final def real(d: Long): Float = bits((d & 0xffffffff).toInt)

  // get the imaginary part of the complex number
  @inline final def imag(d: Long): Float = bits((d >>> 32).toInt)

  // define some handy constants
  final val i: Long = encode(0.0F, 1.0F)
  final val one: Long = encode(1.0F, 0.0F)
  final val zero: Long = encode(0.0F, 0.0F)

  // encode two floats representing a complex number
  @inline final def encode(real: Float, imag: Float): Long =
    (bits(real) & 0xffffffffL) | ((bits(imag) & 0xffffffffL) << 32)

  // encode two floats representing a complex number in polar form
  @inline final def polar(magnitude: Float, angle: Float): Long =
    encode(magnitude * cos(angle).toFloat, magnitude * sin(angle).toFloat)

  // decode should be avoided in fast code because it allocates a Tuple2.
  final def decode(d: Long): (Float, Float) = (real(d), imag(d))

  // produces a string representation of the Long/(Float,Float)
  final def toRepr(d: Long): String = "FastComplex(%s -> %s)" format(d, decode(d))

  // get the magnitude/absolute value
  final def abs(d: Long): Float = {
    val re = real(d)
    val im = imag(d)
    java.lang.Math.sqrt(re * re + im * im).toFloat
  }

  // get the angle/argument
  final def angle(d: Long): Float = atan2(imag(d), real(d)).toFloat

  // get the complex conjugate
  final def conjugate(d: Long): Long = encode(real(d), -imag(d))

  // see if the complex number is a whole value
  final def isWhole(d: Long): Boolean = real(d) % 1.0F == 0.0F && imag(d) % 1.0F == 0.0F

  // get the sign of the complex number
  final def signum(d: Long): Int = real(d) compare 0.0F

  // get the complex sign of the complex number
  final def complexSignum(d: Long): Long = {
    val m = abs(d)
    if (m == 0.0F) zero else divide(d, encode(m, 0.0F))
  }

  // negation
  final def negate(a: Long): Long = encode(-real(a), -imag(a))

  // addition
  final def add(a: Long, b: Long): Long = encode(real(a) + real(b), imag(a) + imag(b))

  // subtraction
  final def subtract(a: Long, b: Long): Long = encode(real(a) - real(b), imag(a) - imag(b))

  // multiplication
  final def multiply(a: Long, b: Long): Long = {
    val re_a = real(a)
    val im_a = imag(a)
    val re_b = real(b)
    val im_b = imag(b)
    encode(re_a * re_b - im_a * im_b, im_a * re_b + re_a * im_b)
  }

  // division
  final def divide(a: Long, b: Long): Long = {
    val re_a = real(a)
    val im_a = imag(a)
    val re_b = real(b)
    val im_b = imag(b)

    val abs_re_b = Math.abs(re_b)
    val abs_im_b = Math.abs(im_b)

    if (abs_re_b >= abs_im_b) {
      if (abs_re_b == 0.0F) throw new ArithmeticException("/0")
      val ratio = im_b / re_b
      val denom = re_b + im_b * ratio
      encode((re_a + im_a * ratio) / denom, (im_a - re_a * ratio) / denom)

    } else {
      if (abs_im_b == 0.0F) throw new ArithmeticException("/0")
      val ratio = re_b / im_b
      val denom = re_b * ratio + im_b
      encode((re_a * ratio + im_a) / denom, (im_a * ratio - re_a) / denom)
    }
  }
 
  /* TODO: does it make sense?
   final def quot(a: Long, b: Long): Long =
    encode(Math.floor(real(divide(a, b))).toFloat, 0.0F)

  final def mod(a: Long, b: Long): Long = subtract(a, multiply(b, quot(a, b)))

  final def quotmod(a: Long, b: Long): (Long, Long) = {
    val q = quot(a, b)
    (q, subtract(a, multiply(b, quot(a, b))))
  }
   */

  // exponentiation
  final def pow(a: Long, b: Long): Long = if (b == zero) {
    encode(1.0F, 0.0F)

  } else if (a == zero) {
    if (imag(b) != 0.0F || real(b) < 0.0F)
      throw new Exception("raising 0 to negative/complex power")
    zero

  } else if (imag(b) != 0.0F) {
    val im_b = imag(b)
    val re_b = real(b)
    val len = (Math.pow(abs(a), re_b) / exp((angle(a) * im_b))).toFloat
    val phase = (angle(a) * re_b + log(abs(a)) * im_b).toFloat
    polar(len, phase)

  } else {
    val len = Math.pow(abs(a), real(b)).toFloat
    val phase = (angle(a) * real(b)).toFloat
    polar(len, phase)
  }
}

trait ComplexInstances0 {
  implicit def ComplexRing[A: Ring: IsReal]: Ring[Complex[A]] = new ComplexIsRingImpl[A]
}

trait ComplexInstances1 extends ComplexInstances0 {
  implicit def ComplexField[A: Field: IsReal]: Field[Complex[A]] = new ComplexIsFieldImpl[A]
}

trait ComplexInstances extends ComplexInstances1 {
  implicit def ComplexAlgebra[@sp(Float, Double) A: Fractional: Trig: IsReal]: ComplexAlgebra[A] =
    new ComplexAlgebra[A]

  implicit def ComplexEq[A: Eq]: Eq[Complex[A]] = new ComplexEq[A]
}

private[math] trait ComplexIsRing[@sp(Float, Double) A] extends Ring[Complex[A]] {
  implicit def algebra: Ring[A]
  implicit def order: IsReal[A]

  override def minus(a: Complex[A], b: Complex[A]): Complex[A] = a - b
  def negate(a: Complex[A]): Complex[A] = -a
  def one: Complex[A] = Complex.one
  def plus(a: Complex[A], b: Complex[A]): Complex[A] = a + b
  override def times(a: Complex[A], b: Complex[A]): Complex[A] = a * b
  def zero: Complex[A] = Complex.zero

  override def fromInt(n: Int): Complex[A] = Complex.fromInt[A](n)
}

private[math] trait ComplexIsField[@sp(Float,Double) A] extends ComplexIsRing[A] with Field[Complex[A]] {

  implicit def algebra: Field[A]

  override def fromDouble(n: Double): Complex[A] = Complex(algebra.fromDouble(n))
  def div(a: Complex[A], b: Complex[A]): Complex[A] = a / b
  /* TODO: does it make sense?
  def quot(a: Complex[A], b: Complex[A]): Complex[A] = a /~ b
  def mod(a: Complex[A], b: Complex[A]): Complex[A] = a % b
  override def quotmod(a: Complex[A], b: Complex[A]): (Complex[A], Complex[A]) = a /% b
  def gcd(a: Complex[A], b: Complex[A]): Complex[A] = {
    @tailrec def _gcd(a: Complex[A], b: Complex[A]): Complex[A] =
      if (b.isZero) a else _gcd(b, a - (a / b).round * b)
    _gcd(a, b)
  }
   */
}

private[math] trait ComplexIsTrig[@sp(Float, Double) A] extends Trig[Complex[A]] {
  implicit def algebra: Field[A]
  implicit def nroot: NRoot[A]
  implicit def trig: Trig[A]
  implicit def order: IsReal[A]

  def e: Complex[A] = new Complex[A](trig.e, algebra.zero)
  def pi: Complex[A] = new Complex[A](trig.pi, algebra.zero)

  def exp(a: Complex[A]): Complex[A] = a.exp
  def expm1(a: Complex[A]): Complex[A] = a.exp - algebra.one
  def log(a: Complex[A]): Complex[A] = a.log
  def log1p(a: Complex[A]): Complex[A] = (a + algebra.one).log

  def sin(a: Complex[A]): Complex[A] = a.sin
  def cos(a: Complex[A]): Complex[A] = a.cos
  def tan(a: Complex[A]): Complex[A] = a.tan

  def asin(a: Complex[A]): Complex[A] = a.sin
  def acos(a: Complex[A]): Complex[A] = a.cos
  def atan(a: Complex[A]): Complex[A] = a.tan
  def atan2(y: Complex[A], x: Complex[A]): Complex[A] =
    new Complex(x.real, y.imag).atan

  def sinh(x: Complex[A]): Complex[A] = x.sinh
  def cosh(x: Complex[A]): Complex[A] = x.cosh
  def tanh(x: Complex[A]): Complex[A] = x.tanh

  def toRadians(a: Complex[A]): Complex[A] = a
  def toDegrees(a: Complex[A]): Complex[A] = a
}

private[math] trait ComplexIsNRoot[A] extends NRoot[Complex[A]] {
  implicit def algebra: Field[A]
  implicit def nroot: NRoot[A]
  implicit def trig: Trig[A]
  implicit def order: IsReal[A]

  def nroot(a: Complex[A], k: Int): Complex[A] = a.nroot(k)
  override def sqrt(a: Complex[A]): Complex[A] = a.sqrt
  def fpow(a: Complex[A], b: Complex[A]): Complex[A] = a.pow(b)
}

@SerialVersionUID(1L)
private[math] class ComplexEq[A: Eq] extends Eq[Complex[A]] with Serializable {
  def eqv(x: Complex[A], y: Complex[A]): Boolean = x eqv y
  override def neqv(x: Complex[A], y: Complex[A]): Boolean = x neqv y
}

@SerialVersionUID(1L)
private[math] final class ComplexIsRingImpl[@sp(Float,Double) A](implicit
    val algebra: Ring[A], val order: IsReal[A]) extends ComplexIsRing[A] with Serializable

@SerialVersionUID(1L)
private[math] final class ComplexIsFieldImpl[@sp(Float,Double) A](implicit
    val algebra: Field[A], val order: IsReal[A]) extends ComplexIsField[A] with Serializable

@SerialVersionUID(1L)
private[math] class ComplexAlgebra[@sp(Float, Double) A](implicit
      val algebra: Field[A], val nroot: NRoot[A], val trig: Trig[A], val order: IsReal[A])
    extends ComplexIsField[A]
    with ComplexIsTrig[A]
    with ComplexIsNRoot[A]
    with InnerProductSpace[Complex[A], A]
    with FieldAlgebra[Complex[A], A]
    with Serializable {
  def scalar: Field[A] = algebra
  def timesl(a: A, v: Complex[A]): Complex[A] = Complex(a, scalar.zero) * v
  def dot(x: Complex[A], y: Complex[A]): A =
    scalar.plus(scalar.times(x.real, y.real), scalar.times(x.imag, y.imag))
  override def pow(a: Complex[A], b: Int): Complex[A] = a.pow(b)
}<|MERGE_RESOLUTION|>--- conflicted
+++ resolved
@@ -98,11 +98,7 @@
   def complexSignum(implicit f: Field[T], n: NRoot[T], s: Signed[T]): Complex[T] =
     if (isZero) this else this / abs
 
-<<<<<<< HEAD
   def abs(implicit f: Field[T], n: NRoot[T], s: Signed[T]): T = // TODO why hypot(real, imag) makes test fail
-=======
-  def abs(implicit f: Field[T], n: NRoot[T], s: Signed[T]): T =
->>>>>>> 278b5569
     (real * real + imag * imag).sqrt
 
   def arg(implicit f: Field[T], s: Signed[T], t: Trig[T]): T =
