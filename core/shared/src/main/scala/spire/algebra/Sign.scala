package spire
package algebra

/**
 * A simple ADT representing the `Sign` of an object.
 */
sealed abstract class Sign(val toInt: Int) {
  import Sign._

  def unary_-(): Sign = this match {
    case Positive => Negative
    case Negative => Positive
    case Zero => Zero
  }

  def *(that: Sign): Sign = Sign(this.toInt * that.toInt)

  def **(that: Int): Sign = Sign(spire.math.pow(this.toInt, that).toInt)
}

object Sign {
  case object Zero extends Sign(0)
  case object Positive extends Sign(1)
  case object Negative extends Sign(-1)

  implicit def sign2int(s: Sign): Int = s.toInt
  implicit def apply(i: Int): Sign =
    if (i == 0) Zero else if (i > 0) Positive else Negative

<<<<<<< HEAD
  class SignAlgebra extends CMonoid[Sign] with Signed[Sign] {
    def id: Sign = Positive
    def op(a: Sign, b: Sign): Sign = a * b
    // the Signum instance is slightly abusive, as Sign doesn't provide an additive monoid
=======
  class SignAlgebra extends CMonoid[Sign] with Signed[Sign] with Order[Sign] {
    def empty: Sign = Positive
    def combine(a: Sign, b: Sign): Sign = a * b

    override def sign(a: Sign): Sign = a
>>>>>>> 6b243613
    def signum(a: Sign): Int = a.toInt
    def abs(a: Sign) = if (a == Negative) Positive else a
    def compare(x: Sign, y: Sign): Int = java.lang.Integer.signum(x.toInt - y.toInt)
  }

  implicit final val SignAlgebra = new SignAlgebra

  implicit final val SignMultiplicativeGroup: MultiplicativeCMonoid[Sign] =
    Multiplicative(SignAlgebra)

  implicit def SignAction[A](implicit A: AdditiveGroup[A]): MultiplicativeAction[A, Sign] =
    new MultiplicativeAction[A, Sign] {
      def gtimesl(s: Sign, a: A): A = s match {
        case Positive => a
        case Negative => A.negate(a)
        case Zero => A.zero
      }
      def gtimesr(a: A, s: Sign): A = gtimesl(s, a)
    }
}<|MERGE_RESOLUTION|>--- conflicted
+++ resolved
@@ -27,18 +27,11 @@
   implicit def apply(i: Int): Sign =
     if (i == 0) Zero else if (i > 0) Positive else Negative
 
-<<<<<<< HEAD
   class SignAlgebra extends CMonoid[Sign] with Signed[Sign] {
-    def id: Sign = Positive
-    def op(a: Sign, b: Sign): Sign = a * b
-    // the Signum instance is slightly abusive, as Sign doesn't provide an additive monoid
-=======
-  class SignAlgebra extends CMonoid[Sign] with Signed[Sign] with Order[Sign] {
     def empty: Sign = Positive
     def combine(a: Sign, b: Sign): Sign = a * b
-
+    // the Signum instance is slightly abusive, as Sign doesn't provide an additive monoid
     override def sign(a: Sign): Sign = a
->>>>>>> 6b243613
     def signum(a: Sign): Int = a.toInt
     def abs(a: Sign) = if (a == Negative) Positive else a
     def compare(x: Sign, y: Sign): Int = java.lang.Integer.signum(x.toInt - y.toInt)
