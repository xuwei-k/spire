--- conflicted
+++ resolved
@@ -149,13 +149,8 @@
    */
   def isZero: Boolean = signum == 0
 
-<<<<<<< HEAD
   override def equals(that: Any) = that match {
     case (that: Algebraic) => this === that
-=======
-  override def equals(that: Any): Boolean = that match {
-    case (that: Algebraic) => this.compare(that) == 0
->>>>>>> 6db759b7
     case (that: Real) => this.toReal == that
     case (that: Number) => this.compare(Algebraic(that.toBigDecimal)) == 0
     case (that: Rational) => this.compare(Algebraic(that)) == 0
@@ -172,10 +167,10 @@
     case _ => unifiedPrimitiveEquals(that)
   }
 
-  def ===(that: Algebraic): Boolean = 
+  def ===(that: Algebraic): Boolean =
     this.compare(that) == 0
 
-  def =!=(that: Algebraic): Boolean = 
+  def =!=(that: Algebraic): Boolean =
     !(this === that)
 
   override def hashCode: Int = if (isWhole && isValidLong) {
