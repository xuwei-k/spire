## Spire

### Overview

Spire is a numeric library for Scala which is intended to be generic, fast,
and precise.

Using features such as specialization, macros, type classes, and implicits,
Spire works hard to defy conventional wisdom around performance and precision
trade-offs. A major goal is to allow developers to write efficient numeric
code without having to "bake in" particular numeric representations. In most
cases, generic implementations using Spire's specialized type classes perform
identically to corresponding direct implementations.

Spire is provided to you as free software under the
[MIT license](COPYING).

The [Spire mailing list](http://groups.google.com/group/spire-math/)
is the place to go for announcements and discussion around Spire. We
also have a guide on [contributing to Spire](CONTRIBUTING.md).

[![Build Status](https://api.travis-ci.org/non/spire.png)](https://travis-ci.org/non/spire/)

### Set up

Spire is currently available for Scala 2.10 and 2.11.

To get started with SBT, simply add the following to your `build.sbt` file:

```
scalaVersion := "2.10.4"
// or scalaVersion := "2.11.2"

libraryDependencies += "org.spire-math" %% "spire" % "0.8.2"
```

(If you must use Spire with 2.9.x, there is an older 0.3.0 release available.)

For maven instructions, and to download the jars directly, visit the
[Central Maven repository](http://search.maven.org/#artifactdetails%7Corg.spire-math%7Cspire_2.10%7C0.8.2%7Cjar).

### Playing Around

If you clone the Spire repo, you can get a taste of what Spire can do using
SBT's console. Launch `sbt` and at the prompt, type `core/console`:

```
> core/console
[info] Generating spire/std/tuples.scala
[info] Starting scala interpreter...
[info]
Welcome to Scala version 2.11.2 (Java HotSpot(TM) 64-Bit Server VM, Java 1.7.0_45).
Type in expressions to have them evaluated.
Type :help for more information.

scala> import spire.implicits._
import spire.implicits._

scala> import spire.math._
import spire.math._

scala> Complex(3.0, 5.0).sin
res0: spire.math.Complex[Double] = (10.472508533940392 + -73.46062169567367i)
```

### Number Types

In addition to supporting all of Scala's built-in number types, Spire
introduces several new ones, all of which can be found in `spire.math`:

 * `Natural` unsigned, immutable, arbitrary precision integer
 * `Rational` fractions of integers with perfect precision
 * `Algebraic` lazily-computed, arbitrary precision algebraic numbers
 * `Real` computable real number implementation
 * `Complex[A]` complex numbers, points on the complex plane
 * `Jet[A]` N-dimensional dual numbers, for automatic differentiation
 * `Quaternion[A]` extension of complex numbers into 4D space
 * `UByte` through `ULong` value classes supporting unsigned operations
 * `SafeLong` fast, overflow-proof integer type
 * `Number` boxed type supporting a traditional numeric tower
 * `FixedPoint` fractions with unboxed `Long` numerator and implicit denominator
 * `Interval[A]` arithmetic on open, closed, and unbound intervals
 * `Polynomial[A]` univariate (single-variable) polynomial expressions
 * `Trilean` value class supporting three-valued logic

Detailed treatment of these types can be found in the [guide](GUIDE.md).

### Type Classes

Spire provides type classes to support a wide range of unary and binary
operations on numbers. The type classes are specialized, do no boxing, and use
implicits to provide convenient infix syntax.

The general-purpose type classes can be found in `spire.math` and consist of:

 * `Numeric[A]` all number types, makes "best effort" to support operators
 * `Fractional[A]` fractional number types, where `/` is true division
 * `Integral[A]` integral number types, where `/` is floor division

Some of the general-purpose type classes are built in terms of a set of more
fundamental type classes defined in `spire.algebra`. Many of these correspond
to concepts from abstract algebra:

 * `Eq[A]` types that can be compared for equality
 * `Order[A]` types that can be compared and ordered
 * `PartialOrder[A]` types that can be compared for equality, and for which certain pairs are ordered
 * `Semigroup[A]` types with an associative binary operator `|+|`
 * `Monoid[A]` semigroups that have an identity element
 * `Group[A]` monoids that have an inverse operator
 * `Semiring[A]` types that form semigroups under `+` and `*`
 * `Rng[A]` types that form a group under `+` and a semigroup under `*`
 * `Rig[A]` types that form monoids under `+` and `*`
 * `Ring[A]` types that form a group under `+` and a monoid under `*`
 * `EuclideanRing[A]` rings with quotients and remainders (euclidean division)
 * `Field[A]` euclidean rings with multiplicative inverses (reciprocals)
 * `Signed[A]` types that have a sign (negative, zero, positive)
 * `NRoot[A]` types that support k-roots, logs, and fractional powers
 * `Module[V,R]` types that form a left R-module
 * `VectorSpace[V,F]` types that form a vector space
 * `NormedVectorSpace[V,F]` types with an associated norm
 * `InnerProductSpace[V,F]` types with an inner product
 * `MetricSpace[V,R]` types with an associated metric
 * `Trig[A]` types that support trigonometric functions
 * `Bool[A]` types that form a boolean algebra

In addition to the type classes themselves, `spire.implicits` defines many
implicits which provide unary and infix operators for the type classes. The
easiest way to use these is via a wildcard import of `spire.implicits._`.

Detailed treatment of these type classes can be found in the
[guide](GUIDE.md).

### Getting Started

Spire contains a lot of types, as well as other machinery to provide a nice
user experience. The easiest way to use spire is via wildcard imports:

```scala
import spire.algebra._   // provides algebraic type classes
import spire.math._      // provides functions, types, and type classes
import spire.implicits._ // provides infix operators, instances and conversions
```

Of course, you can still productively use Spire without wildcard imports, but
it may require a bit more work to figure out which functionality you want and
where it's coming from.

### Operators by Type Class

The following is an outline in more detail of the type classes provided by
Spire, as well as the operators that they use. While Spire avoids introducing
novel operators when possible, in a few cases it was unavoidable.

#### Eq, Order and PartialOrder

The type classes provide type-safe equivalence and comparison functions. Orderings
can be total (`Order`) or partial (`PartialOrder`); although undefined elements like
`NaN` or `null` will cause problems in the default implementations [1].

 * *Eq*
   + eqv (`===`): equivalence
   + neqv (`=!=`): non-equivalence
 * *Order*
   + compare: less-than (-1), equivalent (0), or greater-than (1)
   + gt (`>`): greater-than
   + gteqv (`>=`): greater-than-or-equivalent
   + lt (`<`): less-than
   + lteqv (`<=`): less-than-or-equivalent
   + min: find least value
   + max: find greatest value
* *PartialOrder*
   + partialCompare: less-than (`-1.0`), equivalent (`0.0`), greater-than (`1.0`) or incomparable (`NaN`)
   + tryCompare: less-than (`Some(-1)`), equivalent (`Some(0)`), greater-than (`Some(1)`) or incomparable (`None`)
   + pmin: find the least value if the elements are comparable; returns an `Option`
   + pmax: find the greated value if the elements are comparable; returns an `Option`
   + gt (`>`), gteqv (`>=`), lt (`<`) and lteqv (`<=`) return false if the elements are incomparable, or the result of their comparison
   
[1] For floating-point numbers, alternate implementations that take `NaN` into
account can be imported from `spire.optional.totalfloat._`.

#### Semigroup, Monoid, and Group

These general type classes constitute very general operations. The operations
range from addition and multiplication to concatenating strings or lists, and
beyond!

 * *Semigroup*
   + op (`|+|`): associative binary operator
 * *Monoid*
   + id: an identity element
   + isId: checks (together with Eq) for identity
 * *Group*
   + inverse: an unary operator

There are Additive and Multiplicative refinements of these general type
classes, which are used in the Ring-family of type classes.

#### Rings &co

The Ring family of type classes provides the typical arithmetic operations
most users will expect.

 * *Semiring*
   + plus (`+`): addition
   + times (`*`): multiplication
   + pow (`**`): exponentiation (integral exponent)
 * *Rng*
   + negate (`-`): additive inverse
   + minus (`-`): subtraction
   + zero: additive identity
 * *Rig*
   + zero: additive identity
   + one: multiplicative identity
 * *Ring* (Rng + Rig)
 * *EuclideanRing*
   + quot (`/~`): quotient (floor division)
   + mod (`%`): remainder
   + quotmod (`/%`): quotient and mod
   + gcd: greatest-common-divisor
   + lcm: least-common-multiple
 * *Field*
   + reciprocal: multiplicative inverse
   + div (`/`): division
   + ceil: round up
   + floor: round down
   + round: round to nearest
 * *NRoot*
   + nroot: k-roots (k: Int)
   + sqrt: square root
   + log: natural logarithm
   + fpow (`**`): exponentiation (fractional exponent)

#### VectorSpaces &co

The vector space family of type classes provide basic vector operations. They
are parameterized on 2 types: the vector type and the scalar type.

 * *Module*
   + plus (`+`): vector addition
   + minus (`-`): vector subtraction
   + timesl (`*:`): scalar multiplication
 * *VectorSpace*
   + divr (`:/`): scalar division
 * *NormedVectorSpace* 
   + norm: vector norm
   + normalize: normalizes vector (so norm is 1)
 * *InnerProductSpace*
   + dot (`⋅`, `dot`): vector inner product

#### Numeric, Integral, and Fractional

These high-level type classes will pull in all of the relevant algebraic type
classes. Users who aren't concerned with algebraic properties directly, or who
wish for more flexibility, should prefer these type classes.

 * *Integral*: whole number types (e.g. `Int`, `BigInt`)
 * *Fractional*: fractional/decimal types (e.g. `Double`, `Rational`)
 * *Numeric*: any number type, making "best effort" to support ops

The `Numeric` type class is unique in that it provides the same functionality
as `Fractional` for all number types. Each type will attempt to "do the right
thing" as far as possible, and throw errors otherwise. Users who are leery of
this behavior are encouraged to use more precise type classes.

#### Bool

<<<<<<< HEAD
Bool provides an abstraction of the familiar boolean/bitwise
operators.

 * *Bool*
   + complement (unary `~`): complement
=======
Bool supports Boolean algebras, an abstraction of the familiar bitwise
boolean operators.

 * *Bool*
   + complement (unary `~`): logical negation
>>>>>>> 492fcff7
   + and (`&`): conjunction
   + or (`|`): disjunction
   + xor (`^`): exclusive-disjunction
   + imp: implicitation, equivalent to `~a | b`
   + nand: "not-and," equivalent to `~(a & b)`
   + nor: "not-or," equivalent to `~(a | b)`
   + nxor: "not-xor," equivalent to `~(a ^ b)`

<<<<<<< HEAD
Bool exists not just for `Boolean`, but also for `Byte`, `Short`,
`Int`, `Long`, `UByte`, `UShort`, `UInt`, and `ULong`. It can be
defined for any boolean algebra.
=======
Bool instances exist not just for `Boolean`, but also for `Byte`,
`Short`, `Int`, `Long`, `UByte`, `UShort`, `UInt`, and `ULong`.
>>>>>>> 492fcff7

#### Trig

Trig provides an abstraction for any type which defines trigonometric
functions. To do this, types should be able to reasonably approximate real
values.

 * *Trig*
   + e: Euler's number, `2.71828...`
   + pi: Ratio of circle's circumference to diameter, `3.14159...`
   + exp: exponential function, `e^x`
   + expm1: `e^x - 1`
   + log: natural logarithm
   + log1p: `log(x + 1)`
   + sin, cos, tan: sine, cosine, and tangent, the standard functions of angles
   + asin, acos, atan, atan2: inverse functions
   + sinh, cosh, tanh: hyperbolic functions
   + toRadians, toDegrees: convert between angle units

### Syntax

Using string interpolation and macros, Spire provides convenient syntax for
number types. These macros are evaluated at compile-time, and any errors they
encounter will occur at compile-time.

For example:

```scala
import spire.syntax.literals._

// bytes and shorts
val x = b"100" // without type annotation!
val y = h"999"
val mask = b"255" // unsigned constant converted to signed (-1)

// rationals
val n1 = r"1/3"
val n2 = r"1599/115866" // simplified at compile-time to 13/942

// support different radix literals
import spire.syntax.literals.radix._

// representations of the number 23
val a = x2"10111" // binary
val b = x8"27" // octal
val c = x16"17" // hex

// SI notation for large numbers
import spire.syntax.literals.si._ // .us and .eu also available

val w = i"1 944 234 123" // Int
val x = j"89 234 614 123 234 772" // Long
val y = big"123 234 435 456 567 678 234 123 112 234 345" // BigInt
val z = dec"1 234 456 789.123456789098765" // BigDecimal
```

Spire also provides a loop macro called `cfor` whose syntax bears a slight
resemblance to a traditional for-loop from C or Java. This macro expands to a
tail-recursive function, which will inline literal function arguments.

The macro can be nested in itself and compares favorably with other looping
constructs in Scala such as `for` and `while`:

```scala
import spire.syntax.cfor._

// print numbers 1 through 10
cfor(0)(_ < 10, _ + 1) { i =>
  println(i)
}

// naive sorting algorithm
def selectionSort(ns: Array[Int]) {
  val limit = ns.length -1
  cfor(0)(_ < limit, _ + 1) { i =>
    var k = i
    val n = ns(i)
    cfor(i + 1)(_ <= limit, _ + 1) { j =>
      if (ns(j) < ns(k)) k = j
    }
    ns(i) = ns(k)
    ns(k) = n
  }
}
```

### Sorting, Selection, and Searching

Since Spire provides a specialized ordering type class, it makes sense
that it also provides its own methods for doing operations based on
order. These methods are defined on arrays and occur in-place,
mutating the array. Other collections can take advantage of sorting by
converting to an array, sorting, and converting back (which is what
the Scala collections framework already does in most cases). Thus,
Spire supports both mutable arrays and immutable collections.

Sorting methods can be found in the `spire.math.Sorting` object. They are:

 * `quickSort` fastest, nlog(n), not stable with potential n^2 worst-case
 * `mergeSort` also fast, nlog(n), stable but allocates extra temporary space
 * `insertionSort` n^2 but stable and fast for small arrays
 * `sort` alias for `quickSort`

Both `mergeSort` and `quickSort` delegate to `insertionSort` when dealing with
arrays (or slices) below a certain length. So, it would be more accurate to
describe them as hybrid sorts.

Selection methods can be found in an analagous `spire.math.Selection` object.
Given an array and an index `k` these methods put the _kth_ largest element at
position `k`, ensuring that all preceeding elements are less-than or equal-to,
and all succeeding elements are greater-than or equal-to, the _kth_ element.

There are two methods defined:

 * `quickSelect` usually faster, not stable, potentially bad worst-case
 * `linearSelect` usually slower, but with guaranteed linear complexity
 * `select` alias for `quickSelect`
 
 Searching methods are located in the `spire.math.Searching`
 object. Given a sorted array (or indexed sequence), these methods
 will locate the index of the desired element (or return -1 if it is
 not found).
 
  * `search(array, item)` finds the index of `item` in `array`
  * `search(array, item, lower, upper)` only searches between `lower` and `upper`.
  
Searching also supports a more esoteric method:
`minimalElements`. This method returns the minimal elements of a
partially-ordered set.

### Pseudo-Random Number Generators

Spire comes with many different PRNG implementations, which extends
the `spire.random.Generator` interface. Generators are mutable RNGs
that support basic operations like `nextInt`. Unlike Java, generators
are not threadsafe by default; synchronous instances can be attained
by calling the `.sync` method.

Spire supports generating random instances of arbitrary types using
the `spire.random.Dist[A]` type class. These instances represent a
strategy for getting random values using a `Generator` instance. For
instance:

```scala
import spire.math._
import spire.random._

val rng = Cmwc5()

// produces a double in [0.0, 1.0)
val n = rng.next[Double]

// produces a complex number, with real and imaginary parts in [0.0, 1.0)
val c = rng.next[Complex[Double]]

// produces a map with ~10-20 entries
implicit val nextmap = Dist.map[Int, Complex[Double]](10, 20)
val m = rng.next[Map[Int, Complex[Double]]]
```

Unlike generators, `Dist[A]` instances are immutable and composable,
supporting operations like `map`, `flatMap`, and `filter`. Many default
instances are provided, and it's easy to create custom instances for
user-defined types.

### Miscellany

In addition, Spire provides many other methods which are "missing" from
`java.Math` (and `scala.math`), such as:

 * log(BigDecimal): BigDecimal
 * exp(BigDecimal): BigDecimal
 * pow(BigDecimal): BigDecimal
 * pow(Long): Long
 * gcd(Long, Long): Long
 * and so on...

### Benchmarks

In addition to unit tests, Spire comes with a relatively fleshed-out set of
micro-benchmarks written against Caliper. To run the benchmarks from within
SBT, change to the `benchmark` subproject and then `run` to see a list of
benchmarks:

```
$ sbt
[info] Set current project to spire (in build file:/Users/erik/w/spire/)
> project benchmark
[info] Set current project to benchmark (in build file:/Users/erik/w/spire/)
> run

Multiple main classes detected, select one to run:

 [1] spire.benchmark.AnyValAddBenchmarks
 [2] spire.benchmark.AnyValSubtractBenchmarks
 [3] spire.benchmark.AddBenchmarks
 [4] spire.benchmark.GcdBenchmarks
 [5] spire.benchmark.RationalBenchmarks
 [6] spire.benchmark.JuliaBenchmarks
 [7] spire.benchmark.ComplexAddBenchmarks
 [8] spire.benchmark.CForBenchmarks
 [9] spire.benchmark.SelectionBenchmarks
 [10] spire.benchmark.Mo5Benchmarks
 [11] spire.benchmark.SortingBenchmarks
 [12] spire.benchmark.ScalaVsSpireBenchmarks
 [13] spire.benchmark.MaybeAddBenchmarks
```

You can also run a particular benchmark with `run-main`, for instance:

```
> run-main spire.benchmark.JuliaBenchmarks
```

If you plan to contribute to Spire, please make sure to run the relevant
benchmarks to be sure that your changes don't impact performance. Benchmarks
usually include comparisons against equivalent Scala or Java classes to try to
measure relative as well as absolute performance.

### Caveats

Code is offered as-is, with no implied warranty of any kind. Comments,
criticisms, and/or praise are welcome, especially from numerical analysts! ;)

Copyright 2011-2014 Erik Osheim, Tom Switzer

A full list of contributors can be found in [AUTHORS.md](AUTHORS.md).

The MIT software license is attached in the [COPYING](COPYING) file.<|MERGE_RESOLUTION|>--- conflicted
+++ resolved
@@ -264,19 +264,11 @@
 
 #### Bool
 
-<<<<<<< HEAD
-Bool provides an abstraction of the familiar boolean/bitwise
-operators.
-
- * *Bool*
-   + complement (unary `~`): complement
-=======
 Bool supports Boolean algebras, an abstraction of the familiar bitwise
 boolean operators.
 
  * *Bool*
    + complement (unary `~`): logical negation
->>>>>>> 492fcff7
    + and (`&`): conjunction
    + or (`|`): disjunction
    + xor (`^`): exclusive-disjunction
@@ -285,14 +277,8 @@
    + nor: "not-or," equivalent to `~(a | b)`
    + nxor: "not-xor," equivalent to `~(a ^ b)`
 
-<<<<<<< HEAD
-Bool exists not just for `Boolean`, but also for `Byte`, `Short`,
-`Int`, `Long`, `UByte`, `UShort`, `UInt`, and `ULong`. It can be
-defined for any boolean algebra.
-=======
 Bool instances exist not just for `Boolean`, but also for `Byte`,
 `Short`, `Int`, `Long`, `UByte`, `UShort`, `UInt`, and `ULong`.
->>>>>>> 492fcff7
 
 #### Trig
 
